--- conflicted
+++ resolved
@@ -435,19 +435,13 @@
 				RepoName:  testServer.RepoName,
 				Number:    testServer.Number,
 			}
-<<<<<<< HEAD
 			if strings.Contains(testServer.InstanceId, "i-") {
 				go destroySpinmint(pr, testServer.InstanceId)
 			} else {
 				go handleDestroySpinWick(pr, testServer.InstanceId)
 			}
-			removeSpinmintInfo(testServer.InstanceId)
+			removeTestServerFromDB(testServer.InstanceId)
 			commentOnIssue(testServer.RepoOwner, testServer.RepoName, testServer.Number, Config.DestroyedExpirationSpinmintMessage)
-=======
-			go destroySpinmint(pr, spinmint.InstanceId)
-			removeTestServerFromDB(spinmint.InstanceId)
-			commentOnIssue(spinmint.RepoOwner, spinmint.RepoName, spinmint.Number, Config.DestroyedExpirationSpinmintMessage)
->>>>>>> ce7e71ed
 		}
 	}
 
