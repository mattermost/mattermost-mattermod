--- conflicted
+++ resolved
@@ -14,18 +14,11 @@
 
 func (s *Server) AutoMergePR() {
 	mlog.Info("Starting the process to auto merge PRs")
-<<<<<<< HEAD
 	ctx, cancel := context.WithTimeout(context.Background(), s.Config.GetCronTaskTimeout())
 	defer cancel()
-	var prs []*model.PullRequest
-	result := <-s.Store.PullRequest().ListOpen()
-	if result.Err != nil {
-		mlog.Error(result.Err.Error())
-=======
 	prs, err := s.Store.PullRequest().ListOpen()
 	if err != nil {
 		mlog.Error(err.Error())
->>>>>>> ad857ebb
 		return
 	}
 
