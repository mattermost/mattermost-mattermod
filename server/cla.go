// Copyright (c) 2017-present Mattermost, Inc. All Rights Reserved.
// See License.txt for license information.

package server

import (
	"context"
	"fmt"
	"io/ioutil"
	"net/http"
	"strconv"
	"strings"

	"github.com/google/go-github/v32/github"
	"github.com/mattermost/mattermost-mattermod/model"
	"github.com/mattermost/mattermost-server/v5/mlog"
)

func (s *Server) handleCheckCLA(ctx context.Context, eventIssueComment IssueComment) {
	prGitHub, _, err := s.GithubClient.PullRequests.Get(ctx,
		*eventIssueComment.Repository.Owner.Login,
		*eventIssueComment.Repository.Name,
		*eventIssueComment.Issue.Number,
	)
	if err != nil {
		mlog.Error("Failed to get PR for CLA", mlog.Err(err))
		return
	}

	pr, err := s.GetPullRequestFromGithub(ctx, prGitHub)
	if err != nil {
		mlog.Error("pr_error", mlog.Err(err))
		return
	}

	if *prGitHub.State == model.StateClosed {
		return
	}

	s.checkCLA(ctx, pr)
}

func (s *Server) checkCLA(ctx context.Context, pr *model.PullRequest) {
	go s.createCLAPendingStatus(ctx, pr)
	if pr.State == model.StateClosed {
		return
	}

	username := pr.Username
	mlog.Info(
		"Will check the CLA for user",
		mlog.String("user", username),
		mlog.String("repo", pr.RepoOwner),
		mlog.String("reponame", pr.RepoName),
		mlog.Int("pr n", pr.Number),
	)

	if s.IsBotUserFromCLAExclusionsList(username) {
		status := &github.RepoStatus{
			State:       github.String(stateSuccess),
			Description: github.String(fmt.Sprintf("%s excluded", username)),
			TargetURL:   github.String(s.Config.SignedCLAURL),
			Context:     github.String(s.Config.CLAGithubStatusContext),
		}
		mlog.Debug("will succeed CLA status for excluded user", mlog.String("user", username))
		_ = s.createRepoStatus(ctx, pr, status)
		return
	}

	body, errCSV := s.getCSV(ctx)
	if errCSV != nil {
		return
	}

	if !isNameInCLAList(strings.Split(string(body), "\n"), username) {
		comments, err := s.getComments(ctx, pr)
		if err != nil {
			mlog.Error("failed fetching comments", mlog.Err(err))
			return
		}
		_, found := findNeedsToSignCLAComment(comments, s.Config.Username)
		if !found {
			go s.sendGitHubComment(ctx, pr.RepoOwner, pr.RepoName, pr.Number, strings.Replace(s.Config.NeedsToSignCLAMessage, "USERNAME", "@"+username, 1))
		}
		status := &github.RepoStatus{
			State:       github.String(stateError),
			Description: github.String(fmt.Sprintf("%v needs to sign the CLA", username)),
			TargetURL:   github.String(s.Config.SignedCLAURL),
			Context:     github.String(s.Config.CLAGithubStatusContext),
		}
		mlog.Debug("will post error on CLA", mlog.String("user", username))
		_ = s.createRepoStatus(ctx, pr, status)
		return
	}

	status := &github.RepoStatus{
		State:       github.String(stateSuccess),
		Description: github.String(fmt.Sprintf("%s authorized", username)),
		TargetURL:   github.String(s.Config.SignedCLAURL),
		Context:     github.String(s.Config.CLAGithubStatusContext),
	}
	mlog.Debug("will post success on CLA", mlog.String("user", username))
	_ = s.createRepoStatus(ctx, pr, status)
}

func (s *Server) getCSV(ctx context.Context) ([]byte, error) {
	req, err := http.NewRequestWithContext(ctx, http.MethodGet, s.Config.SignedCLAURL, http.NoBody)
	if err != nil {
		return nil, err
	}
<<<<<<< HEAD
	r, err := http.DefaultClient.Do(req)
=======
	r, err := http.DefaultClient.Do(req) //nolint
>>>>>>> 888c0421
	if err != nil {
		s.logToMattermost(ctx, "unable to get CLA google csv file Error: ```"+err.Error()+"```")
		return nil, err
	}
<<<<<<< HEAD
	closeBody(r)
=======
	defer closeBody(r)
>>>>>>> 888c0421

	body, err := ioutil.ReadAll(r.Body)
	if err != nil {
		s.logToMattermost(ctx, "unable to read CLA google csv file Error: ```"+err.Error()+"```")
		return nil, err
	}
	return body, nil
}

func isNameInCLAList(usersWhoSignedCLA []string, authorToTrim string) bool {
	for _, userToTrim := range usersWhoSignedCLA {
		user := strings.ToLower(strings.TrimSpace(userToTrim))
		author := strings.ToLower(authorToTrim)
		if user == author {
			return true
		}
	}
	return false
}

func findNeedsToSignCLAComment(comments []*github.IssueComment, username string) (id int64, found bool) {
	for _, comment := range comments {
		if *comment.User.Login == username && strings.Contains(*comment.Body, "Please help complete the Mattermost") {
			return *comment.ID, true
		}
	}
	return 0, false
}

func (s *Server) createCLAPendingStatus(ctx context.Context, pr *model.PullRequest) {
	status := &github.RepoStatus{
		State:       github.String(statePending),
		Description: github.String("Checking if " + pr.Username + " signed CLA"),
		TargetURL:   github.String(s.Config.SignedCLAURL),
		Context:     github.String(s.Config.CLAGithubStatusContext),
	}
	err := s.createRepoStatus(ctx, pr, status)
	if err != nil {
		s.logToMattermost(ctx, "failed to create status for PR: "+strconv.Itoa(pr.Number)+" Context: "+s.Config.CLAGithubStatusContext+" Error: ```"+err.Error()+"```")
	}
}<|MERGE_RESOLUTION|>--- conflicted
+++ resolved
@@ -108,20 +108,12 @@
 	if err != nil {
 		return nil, err
 	}
-<<<<<<< HEAD
-	r, err := http.DefaultClient.Do(req)
-=======
 	r, err := http.DefaultClient.Do(req) //nolint
->>>>>>> 888c0421
 	if err != nil {
 		s.logToMattermost(ctx, "unable to get CLA google csv file Error: ```"+err.Error()+"```")
 		return nil, err
 	}
-<<<<<<< HEAD
-	closeBody(r)
-=======
 	defer closeBody(r)
->>>>>>> 888c0421
 
 	body, err := ioutil.ReadAll(r.Body)
 	if err != nil {
