package server

import (
	"bytes"
	"context"
	"database/sql"
	"encoding/json"
	"errors"
	"net/http"
	"net/http/httptest"
	"reflect"
	"testing"
	"time"

	"github.com/golang/mock/gomock"
	"github.com/google/go-github/v32/github"
	"github.com/stretchr/testify/require"

	"github.com/mattermost/mattermost-mattermod/model"
	"github.com/mattermost/mattermost-mattermod/server/mocks"
	stmock "github.com/mattermost/mattermost-mattermod/store/mocks"
)

func TestPullRequestEventHandler(t *testing.T) {
	ctrl := gomock.NewController(t)
	defer ctrl.Finish()

	s := &Server{
		GithubClient: &GithubClient{},
		Config: &Config{
			Repositories: []*Repository{
				{
					Name:               "mattermod",
					Owner:              "mattertest",
					BuildStatusContext: "something",
				},
			},
		},
	}
	rs := mocks.NewMockRepositoriesService(ctrl)
	s.GithubClient.Repositories = rs

	cs := mocks.NewMockChecksService(ctrl)
	s.GithubClient.Checks = cs

	is := mocks.NewMockIssuesService(ctrl)
	s.GithubClient.Issues = is

	ctxInterface := reflect.TypeOf((*context.Context)(nil)).Elem()

	prStoreMock := stmock.NewMockPullRequestStore(ctrl)
	ss := stmock.NewMockStore(ctrl)
	ss.EXPECT().
		PullRequest().
		Return(prStoreMock).
		AnyTimes()

	s.Store = ss

	event := pullRequestEvent{
		Action:   "",
		PRNumber: 1,
		PullRequest: &github.PullRequest{
			Number: github.Int(1),
			Base: &github.PullRequestBranch{
				Repo: &github.Repository{
					Owner: &github.User{
						Login: github.String("mattertest"),
					},
					Name: github.String("mattermod"),
				},
			},
			Head: &github.PullRequestBranch{
				SHA: github.String("sha"),
			},
		},
	}

	ts := httptest.NewServer(http.HandlerFunc(s.pullRequestEventHandler))
	defer ts.Close()

	t.Run("Should fail with no body", func(t *testing.T) {
		req, err := http.NewRequest("POST", ts.URL, nil)
		require.NoError(t, err)
		resp, err := http.DefaultClient.Do(req)
		require.NoError(t, err)
		defer resp.Body.Close()
		require.Equal(t, http.StatusBadRequest, resp.StatusCode)
	})

	t.Run("Should fail on not finding the PR from GitHub", func(t *testing.T) {
		rs.EXPECT().
			GetCombinedStatus(gomock.AssignableToTypeOf(ctxInterface), "mattertest", "mattermod", "sha", nil).
			Times(1).
			Return(nil, nil, errors.New("some-error"))

		b, err := json.Marshal(event)
		require.NoError(t, err)

		req, err := http.NewRequest("POST", ts.URL, bytes.NewReader(b))
		require.NoError(t, err)
		resp, err := http.DefaultClient.Do(req)
		require.NoError(t, err)
		defer resp.Body.Close()
		require.Equal(t, http.StatusNotFound, resp.StatusCode)
	})

	t.Run("Should be able to get PR from GitHub (new PR)", func(t *testing.T) {
		rs.EXPECT().
			GetCombinedStatus(gomock.AssignableToTypeOf(ctxInterface), "mattertest", "mattermod", "sha", nil).
			Times(1).
			Return(&github.CombinedStatus{
				Statuses: []*github.RepoStatus{
					{
						Context: github.String("something"),
					},
				},
			}, nil, nil)

		cs.EXPECT().
			ListCheckRunsForRef(gomock.AssignableToTypeOf(ctxInterface), "mattertest", "mattermod", "sha", nil).
			Times(1).
			Return(&github.ListCheckRunsResults{}, nil, nil)

		is.EXPECT().
			ListLabelsByIssue(gomock.AssignableToTypeOf(ctxInterface), "mattertest", "mattermod", 1, nil).
			Times(1).
			Return([]*github.Label{}, nil, nil)

		prStoreMock.EXPECT().Save(gomock.AssignableToTypeOf(&model.PullRequest{})).
			Times(1).Return(nil, nil)

		prStoreMock.EXPECT().Get("mattertest", "mattermod", 1).
			Times(1).Return(nil, nil)

		prStoreMock.EXPECT().Save(gomock.AssignableToTypeOf(&model.PullRequest{})).
			Times(1).Return(nil, nil)

		b, err := json.Marshal(event)
		require.NoError(t, err)

		req, err := http.NewRequest("POST", ts.URL, bytes.NewReader(b))
		require.NoError(t, err)
		resp, err := http.DefaultClient.Do(req)
		require.NoError(t, err)
		defer resp.Body.Close()
		require.Equal(t, http.StatusOK, resp.StatusCode)
	})

	t.Run("Error when checking PR for changes", func(t *testing.T) {
		rs.EXPECT().
			GetCombinedStatus(gomock.AssignableToTypeOf(ctxInterface), "mattertest", "mattermod", "sha", nil).
			Times(1).
			Return(&github.CombinedStatus{
				Statuses: []*github.RepoStatus{
					{
						Context: github.String("something"),
					},
				},
			}, nil, nil)

		cs.EXPECT().
			ListCheckRunsForRef(gomock.AssignableToTypeOf(ctxInterface), "mattertest", "mattermod", "sha", nil).
			Times(1).
			Return(&github.ListCheckRunsResults{}, nil, nil)

		is.EXPECT().
			ListLabelsByIssue(gomock.AssignableToTypeOf(ctxInterface), "mattertest", "mattermod", 1, nil).
			Times(1).
			Return([]*github.Label{}, nil, nil)

		prStoreMock.EXPECT().Save(gomock.AssignableToTypeOf(&model.PullRequest{})).
			Times(1).Return(nil, nil)

		prStoreMock.EXPECT().Get("mattertest", "mattermod", 1).
			Times(1).Return(nil, errors.New("some-error"))

		b, err := json.Marshal(event)
		require.NoError(t, err)

		req, err := http.NewRequest("POST", ts.URL, bytes.NewReader(b))
		require.NoError(t, err)
		resp, err := http.DefaultClient.Do(req)
		require.NoError(t, err)
		defer resp.Body.Close()
		require.Equal(t, http.StatusOK, resp.StatusCode)
	})

	t.Run("PR has changes", func(t *testing.T) {
		rs.EXPECT().
			GetCombinedStatus(gomock.AssignableToTypeOf(ctxInterface), "mattertest", "mattermod", "sha", nil).
			Times(1).
			Return(&github.CombinedStatus{
				Statuses: []*github.RepoStatus{
					{
						Context: github.String("something"),
					},
				},
			}, nil, nil)

		cs.EXPECT().
			ListCheckRunsForRef(gomock.AssignableToTypeOf(ctxInterface), "mattertest", "mattermod", "sha", nil).
			Times(1).
			Return(&github.ListCheckRunsResults{}, nil, nil)

		is.EXPECT().
			ListLabelsByIssue(gomock.AssignableToTypeOf(ctxInterface), "mattertest", "mattermod", 1, nil).
			Times(1).
			Return([]*github.Label{}, nil, nil)

		is.EXPECT().
			ListComments(gomock.AssignableToTypeOf(ctxInterface), "mattertest", "mattermod", 1, gomock.AssignableToTypeOf(&github.IssueListCommentsOptions{})).
			Times(1).
			Return([]*github.IssueComment{}, &github.Response{
				NextPage: 0,
				Response: &http.Response{
					StatusCode: http.StatusOK,
				},
			}, nil)

		prStoreMock.EXPECT().Save(gomock.AssignableToTypeOf(&model.PullRequest{})).
			Times(1).Return(nil, nil)

		prStoreMock.EXPECT().Get("mattertest", "mattermod", 1).
			Times(1).Return(&model.PullRequest{
			RepoOwner:           "mattertest",
			RepoName:            "mattermod",
			CreatedAt:           time.Time{},
			Labels:              []string{"old-label"},
			Sha:                 "sha",
<<<<<<< HEAD
			MaintainerCanModify: sql.NullBool{Valid: true},
			Merged:              NewBool(true),
=======
			MaintainerCanModify: NewBool(false),
			Merged:              sql.NullBool{Valid: true},
>>>>>>> 7726b7c0
		}, nil)

		prStoreMock.EXPECT().Save(gomock.AssignableToTypeOf(&model.PullRequest{})).
			Times(1).Return(nil, nil)

		b, err := json.Marshal(event)
		require.NoError(t, err)

		req, err := http.NewRequest("POST", ts.URL, bytes.NewReader(b))
		require.NoError(t, err)
		resp, err := http.DefaultClient.Do(req)
		require.NoError(t, err)
		defer resp.Body.Close()
		require.Equal(t, http.StatusOK, resp.StatusCode)
	})
}

func TestCleanUpLabels(t *testing.T) {
	pr := &model.PullRequest{
		RepoOwner: "owner",
		RepoName:  "repoName",
		Number:    123,
	}

	ctxInterface := reflect.TypeOf((*context.Context)(nil)).Elem()

	for name, test := range map[string]struct {
		SetupClient func(*gomock.Controller) *GithubClient
	}{
		"no label has to be removed": {
			SetupClient: func(ctrl *gomock.Controller) *GithubClient {
				issueMocks := mocks.NewMockIssuesService(ctrl)
				client := &GithubClient{
					Issues: issueMocks,
				}

				labels := []*github.Label{{
					Name: github.String("abc"),
				}, {
					Name: github.String("def"),
				}}

				issueMocks.EXPECT().ListLabelsByIssue(gomock.AssignableToTypeOf(ctxInterface),
					gomock.Eq(pr.RepoOwner), gomock.Eq(pr.RepoName),
					gomock.Eq(pr.Number), nil).Return(labels, nil, nil)

				return client
			},
		},
		"all labels have to be removed": {
			SetupClient: func(ctrl *gomock.Controller) *GithubClient {
				issueMocks := mocks.NewMockIssuesService(ctrl)
				client := &GithubClient{
					Issues: issueMocks,
				}

				labels := []*github.Label{{
					Name: github.String("AutoMerge"),
				}, {
					Name: github.String("Do Not Merge"),
				}, {
					Name: github.String("Work In Progress"),
				}}

				issueMocks.EXPECT().ListLabelsByIssue(gomock.AssignableToTypeOf(ctxInterface), gomock.Eq(pr.RepoOwner), gomock.Eq(pr.RepoName), gomock.Eq(pr.Number), nil).Return(labels, nil, nil)
				issueMocks.EXPECT().RemoveLabelForIssue(gomock.AssignableToTypeOf(ctxInterface), gomock.Eq(pr.RepoOwner), gomock.Eq(pr.RepoName), gomock.Eq(pr.Number), gomock.Eq("AutoMerge")).Return(nil, nil)
				issueMocks.EXPECT().RemoveLabelForIssue(gomock.AssignableToTypeOf(ctxInterface), gomock.Eq(pr.RepoOwner), gomock.Eq(pr.RepoName), gomock.Eq(pr.Number), gomock.Eq("Do Not Merge")).Return(nil, nil)
				issueMocks.EXPECT().RemoveLabelForIssue(gomock.AssignableToTypeOf(ctxInterface), gomock.Eq(pr.RepoOwner), gomock.Eq(pr.RepoName), gomock.Eq(pr.Number), gomock.Eq("Work In Progress")).Return(nil, nil)

				return client
			},
		},
		"some labels have to be removed": {
			SetupClient: func(ctrl *gomock.Controller) *GithubClient {
				issueMocks := mocks.NewMockIssuesService(ctrl)
				client := &GithubClient{
					Issues: issueMocks,
				}

				labels := []*github.Label{{
					Name: github.String("Work In Progress"),
				}, {
					Name: github.String("abc"),
				}, {
					Name: github.String("AutoMerge"),
				}, {
					Name: github.String("def"),
				}}

				issueMocks.EXPECT().ListLabelsByIssue(gomock.AssignableToTypeOf(ctxInterface), gomock.Eq(pr.RepoOwner), gomock.Eq(pr.RepoName), gomock.Eq(pr.Number), nil).Return(labels, nil, nil)
				issueMocks.EXPECT().RemoveLabelForIssue(gomock.AssignableToTypeOf(ctxInterface), gomock.Eq(pr.RepoOwner), gomock.Eq(pr.RepoName), gomock.Eq(pr.Number), gomock.Eq("AutoMerge")).Return(nil, nil)
				issueMocks.EXPECT().RemoveLabelForIssue(gomock.AssignableToTypeOf(ctxInterface), gomock.Eq(pr.RepoOwner), gomock.Eq(pr.RepoName), gomock.Eq(pr.Number), gomock.Eq("Work In Progress")).Return(nil, nil)

				return client
			},
		},
	} {
		t.Run(name, func(t *testing.T) {
			ctrl := gomock.NewController(t)

			defer ctrl.Finish()

			s := &Server{
				Config: &Config{
					IssueLabelsToCleanUp: []string{"AutoMerge", "Do Not Merge", "Work In Progress"},
				},
				GithubClient: test.SetupClient(ctrl),
			}
			s.CleanUpLabels(pr)
		})
	}
}

func TestCheckPRActivity(t *testing.T) {
	pr1 := &model.PullRequest{
		RepoOwner: "owner",
		RepoName:  "repoName",
		Number:    123,
	}
	pr2 := &model.PullRequest{
		RepoOwner: "owner",
		RepoName:  "repoName",
		Number:    456,
	}
	updatedAt := time.Now()
	ghPR := &github.PullRequest{
		State:     github.String("open"),
		UpdatedAt: &updatedAt,
	}
	ghPR2 := &github.PullRequest{
		State:     github.String("open"),
		UpdatedAt: &updatedAt,
	}
	ctrl := gomock.NewController(t)
	ctxInterface := reflect.TypeOf((*context.Context)(nil)).Elem()
	defer ctrl.Finish()
	prStoreMock := stmock.NewMockPullRequestStore(ctrl)
	prStoreMock.EXPECT().ListOpen().AnyTimes().Return([]*model.PullRequest{pr1, pr2}, nil)
	ss := stmock.NewMockStore(ctrl)
	ss.EXPECT().
		PullRequest().
		Return(prStoreMock).
		AnyTimes()
	metricsMock := mocks.NewMockMetricsProvider(ctrl)
	metricsMock.EXPECT().ObserveCronTaskDuration(gomock.Any(), gomock.Any()).AnyTimes()
	metricsMock.EXPECT().IncreaseCronTaskErrors(gomock.Any()).AnyTimes()
	cfg := &Config{
		DaysUntilStale: 1,
	}

	t.Run("should check for activity but not mark PRs as stale", func(t *testing.T) {
		prServiceMock := mocks.NewMockPullRequestsService(ctrl)
		issuesServiceMock := mocks.NewMockIssuesService(ctrl)
		client := &GithubClient{
			PullRequests: prServiceMock,
			Issues:       issuesServiceMock,
		}
		s := &Server{
			GithubClient: client,
			Config:       cfg,
			Store:        ss,
			Metrics:      metricsMock,
		}
		prServiceMock.EXPECT().Get(gomock.AssignableToTypeOf(ctxInterface),
			"owner",
			"repoName",
			123).Times(1).Return(ghPR, nil, nil)
		prServiceMock.EXPECT().Get(gomock.AssignableToTypeOf(ctxInterface),
			"owner",
			"repoName",
			456).Times(1).Return(ghPR2, nil, nil)
		issuesServiceMock.EXPECT().AddLabelsToIssue(gomock.AssignableToTypeOf(ctxInterface),
			gomock.Any(),
			gomock.Any(),
			gomock.Any(),
			gomock.Any()).Times(0)
		s.CheckPRActivity()
	})

	t.Run("should continue with the other PRs if one of them fails", func(t *testing.T) {
		prServiceMock := mocks.NewMockPullRequestsService(ctrl)
		issuesServiceMock := mocks.NewMockIssuesService(ctrl)
		client := &GithubClient{
			PullRequests: prServiceMock,
			Issues:       issuesServiceMock,
		}
		s := &Server{
			GithubClient: client,
			Config:       cfg,
			Store:        ss,
			Metrics:      metricsMock,
		}
		prServiceMock.EXPECT().Get(gomock.AssignableToTypeOf(ctxInterface),
			"owner",
			"repoName",
			123).Times(1).Return(nil, nil, errors.New("fails"))
		prServiceMock.EXPECT().Get(gomock.AssignableToTypeOf(ctxInterface),
			"owner",
			"repoName",
			456).Times(1).Return(ghPR2, nil, nil)
		issuesServiceMock.EXPECT().AddLabelsToIssue(gomock.AssignableToTypeOf(ctxInterface),
			gomock.Any(),
			gomock.Any(),
			gomock.Any(),
			gomock.Any()).Times(0)
		s.CheckPRActivity()
	})

	t.Run("should set the stale label ever if one PR fails", func(t *testing.T) {
		prServiceMock := mocks.NewMockPullRequestsService(ctrl)
		issuesServiceMock := mocks.NewMockIssuesService(ctrl)
		client := &GithubClient{
			PullRequests: prServiceMock,
			Issues:       issuesServiceMock,
		}
		cfg := &Config{
			DaysUntilStale: 0,
		}
		s := &Server{
			GithubClient: client,
			Config:       cfg,
			Store:        ss,
			Metrics:      metricsMock,
		}
		prServiceMock.EXPECT().Get(gomock.AssignableToTypeOf(ctxInterface),
			"owner",
			"repoName",
			123).Times(1).Return(ghPR, nil, nil)
		prServiceMock.EXPECT().Get(gomock.AssignableToTypeOf(ctxInterface),
			"owner",
			"repoName",
			456).Times(1).Return(ghPR2, nil, nil)
		issuesServiceMock.EXPECT().ListLabelsByIssue(gomock.AssignableToTypeOf(ctxInterface),
			gomock.Any(),
			gomock.Any(),
			123,
			nil).Times(1).Return(nil, nil, errors.New("fails"))
		issuesServiceMock.EXPECT().ListLabelsByIssue(gomock.AssignableToTypeOf(ctxInterface),
			gomock.Any(),
			gomock.Any(),
			456,
			nil).Times(1).Return([]*github.Label{}, nil, nil)
		issuesServiceMock.EXPECT().AddLabelsToIssue(gomock.AssignableToTypeOf(ctxInterface),
			gomock.Any(),
			gomock.Any(),
			456,
			gomock.Any()).Times(1)
		issuesServiceMock.EXPECT().CreateComment(gomock.AssignableToTypeOf(ctxInterface),
			"owner",
			"repoName",
			456,
			gomock.Any()).Times(1)
		s.CheckPRActivity()
	})

	t.Run("should not mark as stale if the exempt stale label is set", func(t *testing.T) {
		prServiceMock := mocks.NewMockPullRequestsService(ctrl)
		issuesServiceMock := mocks.NewMockIssuesService(ctrl)
		client := &GithubClient{
			PullRequests: prServiceMock,
			Issues:       issuesServiceMock,
		}
		cfg := &Config{
			DaysUntilStale:    0,
			ExemptStaleLabels: []string{"nostale"},
		}
		s := &Server{
			GithubClient: client,
			Config:       cfg,
			Store:        ss,
			Metrics:      metricsMock,
		}
		prServiceMock.EXPECT().Get(gomock.AssignableToTypeOf(ctxInterface),
			"owner",
			"repoName",
			123).Times(1).Return(ghPR, nil, nil)
		prServiceMock.EXPECT().Get(gomock.AssignableToTypeOf(ctxInterface),
			"owner",
			"repoName",
			456).Times(1).Return(ghPR2, nil, nil)
		issuesServiceMock.EXPECT().ListLabelsByIssue(gomock.AssignableToTypeOf(ctxInterface),
			gomock.Any(),
			gomock.Any(),
			123,
			nil).Times(1).Return([]*github.Label{}, nil, nil)
		issuesServiceMock.EXPECT().ListLabelsByIssue(gomock.AssignableToTypeOf(ctxInterface),
			gomock.Any(),
			gomock.Any(),
			456,
			nil).Times(1).Return([]*github.Label{{Name: github.String("nostale")}}, nil, nil)
		issuesServiceMock.EXPECT().AddLabelsToIssue(gomock.AssignableToTypeOf(ctxInterface),
			gomock.Any(),
			gomock.Any(),
			123,
			gomock.Any()).Times(1)
		issuesServiceMock.EXPECT().CreateComment(gomock.AssignableToTypeOf(ctxInterface),
			"owner",
			"repoName",
			123,
			gomock.Any()).Times(1)
		s.CheckPRActivity()
	})
}<|MERGE_RESOLUTION|>--- conflicted
+++ resolved
@@ -228,13 +228,8 @@
 			CreatedAt:           time.Time{},
 			Labels:              []string{"old-label"},
 			Sha:                 "sha",
-<<<<<<< HEAD
-			MaintainerCanModify: sql.NullBool{Valid: true},
 			Merged:              NewBool(true),
-=======
 			MaintainerCanModify: NewBool(false),
-			Merged:              sql.NullBool{Valid: true},
->>>>>>> 7726b7c0
 		}, nil)
 
 		prStoreMock.EXPECT().Save(gomock.AssignableToTypeOf(&model.PullRequest{})).
