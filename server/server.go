--- conflicted
+++ resolved
@@ -220,15 +220,6 @@
 			}
 			prListOpts.Page = resp.NextPage
 
-<<<<<<< HEAD
-			changed, err2 := s.checkPullRequestForChanges(ctx, pullRequest)
-			if err2 != nil {
-				mlog.Error("Could not check changes for PR", mlog.Err(err2))
-			} else if changed {
-				mlog.Info("pr has changes", mlog.Int("pr", pullRequest.Number))
-			}
-		}
-=======
 			for _, ghPullRequest := range ghPullRequests {
 				pullRequest, errPR := s.GetPullRequestFromGithub(ctx, ghPullRequest)
 				if errPR != nil {
@@ -236,9 +227,13 @@
 					s.Metrics.IncreaseCronTaskErrors("tick")
 					continue
 				}
->>>>>>> c7c50863
-
-				s.checkPullRequestForChanges(ctx, pullRequest)
+
+				changed, err2 := s.checkPullRequestForChanges(ctx, pullRequest)
+				if err2 != nil {
+					mlog.Error("Could not check changes for PR", mlog.Err(err2))
+				} else if changed {
+					mlog.Info("pr has changes", mlog.Int("pr", pullRequest.Number))
+				}
 			}
 		}
 
