--- conflicted
+++ resolved
@@ -32,36 +32,19 @@
 // Server is the mattermod server.
 // nolint:govet
 type Server struct {
-<<<<<<< HEAD
 	Config             *Config
 	Store              store.Store
 	GithubClient       *GithubClient
 	CircleCiClient     CircleCIService
 	CircleCiClientV2   CircleCIService
 	OrgMembers         []string
-	Builds             buildsInterface
 	commentLock        sync.Mutex
 	StartTime          time.Time
-	awsSession         *session.Session
 	Metrics            MetricsProvider
 	commandRequests    chan *commandRequest
 	commandStopChan    chan struct{}
 	commandStoppedChan chan struct{}
-=======
-	Config                *Config
-	Store                 store.Store
-	GithubClient          *GithubClient
-	CircleCiClient        CircleCIService
-	CircleCiClientV2      CircleCIService
-	GitLabCIClientV4      *GitLabClient
-	OrgMembers            []string
-	commentLock           sync.Mutex
-	StartTime             time.Time
-	Metrics               MetricsProvider
-	cherryPickRequests    chan *cherryPickRequest
-	cherryPickStopChan    chan struct{}
-	cherryPickStoppedChan chan struct{}
->>>>>>> b50f3caf
+	GitLabCIClientV4   *GitLabClient
 
 	server *http.Server
 }
