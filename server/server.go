// Copyright (c) 2015-present Mattermost, Inc. All Rights Reserved.
// See License.txt for license information.

package server

import (
	"bytes"
	"context"
	"encoding/json"
	"errors"
	"fmt"
	"io"
	"io/ioutil"
	"net/http"
	"os"
	"path/filepath"
	"runtime/debug"
	"strconv"
	"strings"
	"sync"
	"time"

	"github.com/aws/aws-sdk-go/aws/session"
	"github.com/google/go-github/v32/github"
	"github.com/gorilla/mux"
	"github.com/mattermost/go-circleci"
	"github.com/mattermost/mattermost-mattermod/store"
	"github.com/mattermost/mattermost-server/v5/mlog"
	"github.com/mattermost/mattermost-server/v5/utils/fileutils"
)

// Server is the mattermod server.
type Server struct {
<<<<<<< HEAD
	Config           *Config
	Store            store.Store
	GithubClient     *GithubClient
	CircleCiClient   *circleci.Client
	CircleCiClientV2 *circleci.Client
	OrgMembers       []string
	Builds           buildsInterface
	commentLock      sync.Mutex
	StartTime        time.Time
	awsSession       *session.Session
	Metrics          MetricsProvider
=======
	Config         *Config
	Store          store.Store
	GithubClient   *GithubClient
	CircleCiClient CircleCIService
	OrgMembers     []string
	Builds         buildsInterface
	commentLock    sync.Mutex
	StartTime      time.Time
	awsSession     *session.Session
	Metrics        MetricsProvider
>>>>>>> 0436ba9b

	server *http.Server
}

type pingResponse struct {
	Uptime string `json:"uptime"`
}

const (
	instanceIDMessage = "Instance ID: "
	logFilename       = "mattermod.log"

	// buildOverride overrides the buildsInterface of the server for development
	// and testing.
	buildOverride = "MATTERMOD_BUILD_OVERRIDE"

	templateSpinmintLink = "SPINMINT_LINK"
	templateInstanceID   = "INSTANCE_ID"
	templateInternalIP   = "INTERNAL_IP"
)

func New(config *Config, metrics MetricsProvider) (*Server, error) {
	s := &Server{
		Config:    config,
		Store:     store.NewSQLStore(config.DriverName, config.DataSource),
		StartTime: time.Now(),
		Metrics:   metrics,
	}

	ghClient, err := NewGithubClient(s.Config.GithubAccessToken, s.Config.GitHubTokenReserve, s.Metrics)
	if err != nil {
		return nil, err
	}
	s.GithubClient = ghClient
	s.CircleCiClient, err = circleci.NewClient(s.Config.CircleCIToken, circleci.APIVersion11)
	if err != nil {
		return nil, err
	}
	s.CircleCiClientV2, err = circleci.NewClient(s.Config.CircleCIToken, circleci.APIVersion2)
	if err != nil {
		return nil, err
	}
	awsSession, err := session.NewSession()
	if err != nil {
		return nil, err
	}
	s.awsSession = awsSession

	s.Builds = &Builds{}
	if os.Getenv(buildOverride) != "" {
		mlog.Warn("Using mocked build tools")
		s.Builds = &MockedBuilds{
			Version: os.Getenv(buildOverride),
		}
	}

	r := mux.NewRouter()
	r.HandleFunc("/", s.ping).Methods(http.MethodGet)

	r.HandleFunc("/healthz", s.ping).Methods(http.MethodGet)
	r.HandleFunc("/pr_event", s.githubEvent).Methods(http.MethodPost)
	r.Use(s.withRecovery)
	r.Use(s.withRequestDuration)
	r.Use(s.withValidation)

	s.server = &http.Server{
		Addr:         s.Config.ListenAddress,
		Handler:      r,
		ReadTimeout:  60 * time.Second,
		WriteTimeout: 60 * time.Second,
		IdleTimeout:  30 * time.Second,
	}

	return s, nil
}

// Start starts a server
func (s *Server) Start() {
	s.RefreshMembers()
	mlog.Info("Listening on", mlog.String("address", s.Config.ListenAddress))
	go func() {
		err := s.server.ListenAndServe()
		if errors.Is(err, http.ErrServerClosed) {
			return
		}
		mlog.Error("Server exited with error", mlog.Err(err))
		os.Exit(1)
	}()
}

// Stop stops a server
func (s *Server) Stop() error {
	ctx, cancel := context.WithTimeout(context.Background(), 30*time.Second)
	defer cancel()
	return s.server.Shutdown(ctx)
}

func (s *Server) RefreshMembers() {
	start := time.Now()
	ctx, cancel := context.WithTimeout(context.Background(), defaultCronTaskTimeout*time.Second)
	defer cancel()
	defer func() {
		elapsed := float64(time.Since(start)) / float64(time.Second)
		s.Metrics.ObserveCronTaskDuration("refresh_members", elapsed)
	}()
	members, err := s.getMembers(ctx)
	if err != nil {
		mlog.Error("failed to refresh org members", mlog.Err(err))
		s.logToMattermost(ctx, "refresh failed, using org members of previous day\n"+err.Error())
		s.Metrics.IncreaseCronTaskErrors("refresh_members")
		return
	}

	if members == nil {
		err = errors.New("no members found")
		mlog.Error("failed to refresh org members", mlog.Err(err))
		s.logToMattermost(ctx, "refresh failed, using org members of previous day\n"+err.Error())
		s.Metrics.IncreaseCronTaskErrors("refresh_members")
		return
	}

	s.OrgMembers = members
}

func (s *Server) withRecovery(next http.Handler) http.Handler {
	return http.HandlerFunc(func(w http.ResponseWriter, r *http.Request) {
		defer func() {
			if x := recover(); x != nil {
				mlog.Error("recovered from a panic",
					mlog.String("url", r.URL.String()),
					mlog.Any("error", x),
					mlog.String("stack", string(debug.Stack())))
			}
		}()
		next.ServeHTTP(w, r)
	})
}

func (s *Server) withRequestDuration(next http.Handler) http.Handler {
	return http.HandlerFunc(func(w http.ResponseWriter, r *http.Request) {
		start := time.Now()
		w = newWrappedWriter(w)

		next.ServeHTTP(w, r)

		elapsed := float64(time.Since(start)) / float64(time.Second)
		statusCode := strconv.Itoa(w.(*responseWriterWrapper).StatusCode())
		s.Metrics.ObserveHTTPRequestDuration(r.Method, r.URL.Path, statusCode, elapsed)
	})
}

// Tick runs a check on objects in the database
func (s *Server) Tick() {
	start := time.Now()
	mlog.Info("tick")
	ctx, cancel := context.WithTimeout(context.Background(), defaultCronTaskTimeout*time.Second)
	defer cancel()
	defer func() {
		elapsed := float64(time.Since(start)) / float64(time.Second)
		s.Metrics.ObserveCronTaskDuration("tick", elapsed)
	}()

	for _, repository := range s.Config.Repositories {
		ghPullRequests, _, err := s.GithubClient.PullRequests.List(ctx, repository.Owner, repository.Name, &github.PullRequestListOptions{
			State: "open",
		})
		if err != nil {
			mlog.Error("Failed to get PRs", mlog.Err(err), mlog.String("repo_owner", repository.Owner), mlog.String("repo_name", repository.Name))
			s.Metrics.IncreaseCronTaskErrors("tick")
			continue
		}

		for _, ghPullRequest := range ghPullRequests {
			pullRequest, errPR := s.GetPullRequestFromGithub(ctx, ghPullRequest)
			if errPR != nil {
				mlog.Error("failed to convert PR", mlog.Int("pr", *ghPullRequest.Number), mlog.Err(errPR))
				s.Metrics.IncreaseCronTaskErrors("tick")
				continue
			}

			s.checkPullRequestForChanges(ctx, pullRequest)
		}

		issues, _, err := s.GithubClient.Issues.ListByRepo(ctx, repository.Owner, repository.Name, &github.IssueListByRepoOptions{
			State: "open",
		})
		if err != nil {
			mlog.Error("Failed to get issues", mlog.Err(err), mlog.String("repo_owner", repository.Owner), mlog.String("repo_name", repository.Name))
			s.Metrics.IncreaseCronTaskErrors("tick")
			continue
		}

		for _, ghIssue := range issues {
			if ghIssue.PullRequestLinks != nil {
				// This is a PR so we've already checked it
				continue
			}

			issue, err := s.GetIssueFromGithub(ctx, ghIssue)
			if err != nil {
				mlog.Error("failed to convert issue", mlog.Int("issue", *ghIssue.Number), mlog.Err(err))
				s.Metrics.IncreaseCronTaskErrors("tick")
				continue
			}

			if err := s.checkIssueForChanges(ctx, issue); err != nil {
				mlog.Error("could not check issue for changes", mlog.Err(err))
			}
		}
	}
}

func (s *Server) ping(w http.ResponseWriter, r *http.Request) {
	uptime := fmt.Sprintf("%v", time.Since(s.StartTime))
	err := json.NewEncoder(w).Encode(pingResponse{Uptime: uptime})
	if err != nil {
		mlog.Error("Failed to write ping", mlog.Err(err))
		w.WriteHeader(http.StatusInternalServerError)
		return
	}
}

func (s *Server) githubEvent(w http.ResponseWriter, r *http.Request) {
	switch event := r.Header.Get("X-GitHub-Event"); event {
	case "ping":
		pingEvent := PingEventFromJSON(r.Body)
		if pingEvent == nil {
			http.Error(w, "could not parse ping event", http.StatusBadRequest)
			return
		}
		mlog.Info("ping event", mlog.Int64("HookID", pingEvent.GetHookID()))
	case "issues":
		s.issueEventHandler(w, r)
	case "issue_comment":
		s.issueCommentEventHandler(w, r)
	case "pull_request":
		ctx, cancel := context.WithTimeout(context.Background(), defaultRequestTimeout*time.Second)
		defer cancel()
		buf, err := ioutil.ReadAll(r.Body)
		if err != nil {
			mlog.Error("Failed to read body", mlog.Err(err))
			w.WriteHeader(http.StatusBadRequest)
			return
		}

		// TODO: remove this after migration complete; MM-27283
		event := PullRequestEventFromJSON(ioutil.NopCloser(bytes.NewBuffer(buf)))
		if event != nil && event.PRNumber != 0 {
			mlog.Info("pr event", mlog.Int("pr", event.PRNumber), mlog.String("action", event.Action))
			s.handlePullRequestEvent(ctx, event)
			return
		}
	default:
		http.Error(w, "unhandled event type", http.StatusNotImplemented)
	}
}

func messageByUserContains(comments []*github.IssueComment, username string, text string) bool {
	for _, comment := range comments {
		if *comment.User.Login == username && strings.Contains(*comment.Body, text) {
			return true
		}
	}

	return false
}

func GetLogFileLocation(fileLocation string) string {
	if fileLocation == "" {
		fileLocation, _ = fileutils.FindDir("logs")
	}

	return filepath.Join(fileLocation, logFilename)
}

func SetupLogging(config *Config) error {
	loggingConfig := &mlog.LoggerConfiguration{
		EnableConsole: config.LogSettings.EnableConsole,
		ConsoleJson:   config.LogSettings.ConsoleJSON,
		ConsoleLevel:  strings.ToLower(config.LogSettings.ConsoleLevel),
		EnableFile:    config.LogSettings.EnableFile,
		FileJson:      config.LogSettings.FileJSON,
		FileLevel:     strings.ToLower(config.LogSettings.FileLevel),
		FileLocation:  GetLogFileLocation(config.LogSettings.FileLocation),
	}

	logger := mlog.NewLogger(loggingConfig)
	mlog.RedirectStdLog(logger)
	mlog.InitGlobalLogger(logger)

	if config.LogSettings.AdvancedLogging != nil {
		err := logger.ConfigAdvancedLogging(config.LogSettings.AdvancedLogging)
		if err != nil {
			return err
		}
	}
	return nil
}

func closeBody(r *http.Response) {
	if r.Body != nil {
		_, _ = io.Copy(ioutil.Discard, r.Body)
		_ = r.Body.Close()
	}
}<|MERGE_RESOLUTION|>--- conflicted
+++ resolved
@@ -31,30 +31,17 @@
 
 // Server is the mattermod server.
 type Server struct {
-<<<<<<< HEAD
 	Config           *Config
 	Store            store.Store
 	GithubClient     *GithubClient
-	CircleCiClient   *circleci.Client
-	CircleCiClientV2 *circleci.Client
+	CircleCiClient   CircleCIService
+	CircleCiClientV2 CircleCIService
 	OrgMembers       []string
 	Builds           buildsInterface
 	commentLock      sync.Mutex
 	StartTime        time.Time
 	awsSession       *session.Session
 	Metrics          MetricsProvider
-=======
-	Config         *Config
-	Store          store.Store
-	GithubClient   *GithubClient
-	CircleCiClient CircleCIService
-	OrgMembers     []string
-	Builds         buildsInterface
-	commentLock    sync.Mutex
-	StartTime      time.Time
-	awsSession     *session.Session
-	Metrics        MetricsProvider
->>>>>>> 0436ba9b
 
 	server *http.Server
 }
