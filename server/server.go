// Copyright (c) 2015-present Mattermost, Inc. All Rights Reserved.
// See License.txt for license information.

package server

import (
	"bytes"
	"context"
	"encoding/json"
	"errors"
	"fmt"
	"io/ioutil"
	"net/http"
	"os"
	"path/filepath"
	"strings"
	"sync"
	"time"

<<<<<<< HEAD
=======
	"github.com/aws/aws-sdk-go/aws/session"
	"github.com/braintree/manners"
>>>>>>> 8cf5039c
	"github.com/google/go-github/v31/github"
	"github.com/gorilla/mux"
	"github.com/mattermost/mattermost-mattermod/store"
	"github.com/mattermost/mattermost-server/v5/mlog"
	"github.com/mattermost/mattermost-server/v5/utils/fileutils"
)

// Server is the mattermod server.
type Server struct {
	Config               *Config
	Store                store.Store
	GithubClient         *GithubClient
	OrgMembers           []string
	Builds               buildsInterface
	commentLock          sync.Mutex
	StartTime            time.Time
	awsSession           *session.Session
	hasReportedRateLimit bool

	server *http.Server
}

type pingResponse struct {
	Uptime string `json:"uptime"`
}

const (
	instanceIDMessage = "Instance ID: "
	logFilename       = "mattermod.log"

	// buildOverride overrides the buildsInterface of the server for development
	// and testing.
	buildOverride = "MATTERMOD_BUILD_OVERRIDE"

	templateSpinmintLink = "SPINMINT_LINK"
	templateInstanceID   = "INSTANCE_ID"
	templateInternalIP   = "INTERNAL_IP"
)

func New(config *Config) *Server {
	s := &Server{
		Config:               config,
		Store:                store.NewSQLStore(config.DriverName, config.DataSource),
		StartTime:            time.Now(),
		hasReportedRateLimit: false,
	}

	s.GithubClient = NewGithubClient(s.Config.GithubAccessToken)
	awsSession, err := session.NewSession()
	if err != nil {
		return nil, err
	}
	s.awsSession = awsSession

	s.Builds = &Builds{}
	if os.Getenv(buildOverride) != "" {
		mlog.Warn("Using mocked build tools")
		s.Builds = &MockedBuilds{
			Version: os.Getenv(buildOverride),
		}
	}

	r := mux.NewRouter()
	r.HandleFunc("/", s.ping).Methods(http.MethodGet)
	r.HandleFunc("/pr_event", s.githubEvent).Methods(http.MethodPost)

	s.server = &http.Server{
		Addr:         s.Config.ListenAddress,
		Handler:      r,
		ReadTimeout:  60 * time.Second,
		WriteTimeout: 60 * time.Second,
		IdleTimeout:  30 * time.Second,
	}

	return s
}

// Start starts a server
func (s *Server) Start() {
	s.RefreshMembers()
	mlog.Info("Listening on", mlog.String("address", s.Config.ListenAddress))
	go func() {
		err := s.server.ListenAndServe()
		if errors.Is(err, http.ErrServerClosed) {
			return
		}
		mlog.Error("Server exited with error", mlog.Err(err))
	}()
}

// Stop stops a server
func (s *Server) Stop() error {
	ctx, cancel := context.WithTimeout(context.Background(), 30*time.Second)
	defer cancel()
	return s.server.Shutdown(ctx)
}

func (s *Server) RefreshMembers() {
	ctx, cancel := context.WithTimeout(context.Background(), 10*time.Second)
	defer cancel()
	members, err := s.getMembers(ctx)
	if err != nil {
		mlog.Error("failed to refresh org members", mlog.Err(err))
		s.logToMattermost("refresh failed, using org members of previous day\n" + err.Error())
		return
	}

	if members == nil {
		err = errors.New("no members found")
		mlog.Error("failed to refresh org members", mlog.Err(err))
		s.logToMattermost("refresh failed, using org members of previous day\n" + err.Error())
		return
	}

	s.OrgMembers = members
}

// Tick runs a check on objects in the database
func (s *Server) Tick() {
	mlog.Info("tick")

	stopRequests, _ := s.shouldStopRequests()
	if stopRequests {
		return
	}

	for _, repository := range s.Config.Repositories {
		ghPullRequests, _, err := s.GithubClient.PullRequests.List(context.Background(), repository.Owner, repository.Name, &github.PullRequestListOptions{
			State: "open",
		})
		if err != nil {
			mlog.Error("Failed to get PRs", mlog.Err(err), mlog.String("repo_owner", repository.Owner), mlog.String("repo_name", repository.Name))
			continue
		}

		for _, ghPullRequest := range ghPullRequests {
			pullRequest, errPR := s.GetPullRequestFromGithub(ghPullRequest)
			if errPR != nil {
				mlog.Error("failed to convert PR", mlog.Int("pr", *ghPullRequest.Number), mlog.Err(errPR))
				continue
			}

			s.checkPullRequestForChanges(pullRequest)
		}

		issues, _, err := s.GithubClient.Issues.ListByRepo(context.Background(), repository.Owner, repository.Name, &github.IssueListByRepoOptions{
			State: "open",
		})
		if err != nil {
			mlog.Error("Failed to get issues", mlog.Err(err), mlog.String("repo_owner", repository.Owner), mlog.String("repo_name", repository.Name))
			continue
		}

		for _, ghIssue := range issues {
			if ghIssue.PullRequestLinks != nil {
				// This is a PR so we've already checked it
				continue
			}

			issue, err := s.GetIssueFromGithub(repository.Owner, repository.Name, ghIssue)
			if err != nil {
				mlog.Error("failed to convert issue", mlog.Int("issue", *ghIssue.Number), mlog.Err(err))
				continue
			}

			s.checkIssueForChanges(issue)
		}
	}
}

func (s *Server) ping(w http.ResponseWriter, r *http.Request) {
	uptime := fmt.Sprintf("%v", time.Since(s.StartTime))
	err := json.NewEncoder(w).Encode(pingResponse{Uptime: uptime})
	if err != nil {
		mlog.Error("Failed to write ping", mlog.Err(err))
		w.WriteHeader(http.StatusInternalServerError)
		return
	}
}

func (s *Server) githubEvent(w http.ResponseWriter, r *http.Request) {
	stopRequests, timeUntilReset := s.shouldStopRequests()
	if stopRequests {
		if !s.hasReportedRateLimit && timeUntilReset != nil {
			s.logToMattermost(":warning: Hit rate limit. Time until reset: " + timeUntilReset.String())
		}
		return
	}

	s.hasReportedRateLimit = false

	buf, err := ioutil.ReadAll(r.Body)
	if err != nil {
		mlog.Error("Failed to read body", mlog.Err(err))
		return
	}

	receivedHash := strings.SplitN(r.Header.Get("X-Hub-Signature"), "=", 2)
	if receivedHash[0] != "sha1" {
		mlog.Error("Invalid webhook hash signature: SHA1")
		return
	}

	err = ValidateSignature(receivedHash, buf, s.Config.GitHubWebhookSecret)
	if err != nil {
		mlog.Error(err.Error())
		return
	}

	var pingEvent *github.PingEvent
	if r.Header.Get("X-GitHub-Event") == "ping" {
		pingEvent = PingEventFromJSON(ioutil.NopCloser(bytes.NewBuffer(buf)))
	}

	event := PullRequestEventFromJSON(ioutil.NopCloser(bytes.NewBuffer(buf)))
	eventIssueComment := IssueCommentFromJSON(ioutil.NopCloser(bytes.NewBuffer(buf)))

	if event != nil && event.PRNumber != 0 {
		mlog.Info("pr event", mlog.Int("pr", event.PRNumber), mlog.String("action", event.Action))
		s.handlePullRequestEvent(event)
		return
	}

	if eventIssueComment != nil && eventIssueComment.Action == "created" {
		if strings.Contains(strings.TrimSpace(*eventIssueComment.Comment.Body), "/check-cla") {
			s.handleCheckCLA(*eventIssueComment)
		}
		if strings.Contains(strings.TrimSpace(*eventIssueComment.Comment.Body), "/cherry-pick") {
			s.handleCherryPick(*eventIssueComment)
		}
		if strings.Contains(strings.TrimSpace(*eventIssueComment.Comment.Body), "/autoassign") {
			s.handleAutoassign(*eventIssueComment)
		}
		if strings.Contains(strings.TrimSpace(*eventIssueComment.Comment.Body), "/update-branch") {
			s.handleUpdateBranch(*eventIssueComment)
		}
		return
	}

	if pingEvent != nil {
		mlog.Info("ping event", mlog.Int64("HookID", pingEvent.GetHookID()))
		return
	}

	s.handleIssueEvent(event)
}

func messageByUserContains(comments []*github.IssueComment, username string, text string) bool {
	for _, comment := range comments {
		if *comment.User.Login == username && strings.Contains(*comment.Body, text) {
			return true
		}
	}

	return false
}

func GetLogFileLocation(fileLocation string) string {
	if fileLocation == "" {
		fileLocation, _ = fileutils.FindDir("logs")
	}

	return filepath.Join(fileLocation, logFilename)
}

func SetupLogging(config *Config) {
	loggingConfig := &mlog.LoggerConfiguration{
		EnableConsole: config.LogSettings.EnableConsole,
		ConsoleJson:   config.LogSettings.ConsoleJSON,
		ConsoleLevel:  strings.ToLower(config.LogSettings.ConsoleLevel),
		EnableFile:    config.LogSettings.EnableFile,
		FileJson:      config.LogSettings.FileJSON,
		FileLevel:     strings.ToLower(config.LogSettings.FileLevel),
		FileLocation:  GetLogFileLocation(config.LogSettings.FileLocation),
	}

	logger := mlog.NewLogger(loggingConfig)
	mlog.RedirectStdLog(logger)
	mlog.InitGlobalLogger(logger)
}<|MERGE_RESOLUTION|>--- conflicted
+++ resolved
@@ -17,11 +17,7 @@
 	"sync"
 	"time"
 
-<<<<<<< HEAD
-=======
 	"github.com/aws/aws-sdk-go/aws/session"
-	"github.com/braintree/manners"
->>>>>>> 8cf5039c
 	"github.com/google/go-github/v31/github"
 	"github.com/gorilla/mux"
 	"github.com/mattermost/mattermost-mattermod/store"
@@ -61,7 +57,7 @@
 	templateInternalIP   = "INTERNAL_IP"
 )
 
-func New(config *Config) *Server {
+func New(config *Config) (*Server, error) {
 	s := &Server{
 		Config:               config,
 		Store:                store.NewSQLStore(config.DriverName, config.DataSource),
@@ -96,7 +92,7 @@
 		IdleTimeout:  30 * time.Second,
 	}
 
-	return s
+	return s, nil
 }
 
 // Start starts a server
@@ -109,6 +105,7 @@
 			return
 		}
 		mlog.Error("Server exited with error", mlog.Err(err))
+		os.Exit(1)
 	}()
 }
 
