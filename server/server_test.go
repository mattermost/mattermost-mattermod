--- conflicted
+++ resolved
@@ -17,17 +17,6 @@
 	s := &Server{
 		StartTime: time.Now(),
 	}
-<<<<<<< HEAD
-	s.Start()
-	defer s.Stop()
-	exitVal := m.Run()
-	os.Exit(exitVal)
-}
-
-func TestPing(t *testing.T) {
-	split := strings.Split(config.ListenAddress, ":")
-	require.Len(t, split, 2)
-=======
 
 	ts := httptest.NewServer(http.HandlerFunc(s.ping))
 	defer ts.Close()
@@ -35,7 +24,6 @@
 	res, err := http.Get(ts.URL)
 	require.NoError(t, err)
 	defer res.Body.Close()
->>>>>>> 3000e41f
 
 	var ping pingResponse
 
@@ -44,27 +32,4 @@
 	require.NotZero(t, ping.Uptime)
 	_, err = time.ParseDuration(ping.Uptime)
 	require.NoError(t, err)
-<<<<<<< HEAD
-	bytesLoader := gojsonschema.NewBytesLoader(bytes)
-
-	dir, err := filepath.Abs(filepath.Dir(""))
-	if err != nil {
-		mlog.Error("unable to find project path")
-	}
-	jsonLoader := gojsonschema.NewReferenceLoader("file://" + dir + "/testdata/schema/ping.schema.json")
-
-	result, err := gojsonschema.Validate(jsonLoader, bytesLoader)
-	if err != nil {
-		mlog.Err(err)
-	}
-	if result.Valid() {
-		mlog.Info("json is valid")
-	} else {
-		for _, err := range result.Errors() {
-			mlog.Error(err.Description())
-		}
-		t.FailNow()
-	}
-=======
->>>>>>> 3000e41f
 }