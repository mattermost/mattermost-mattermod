// Copyright (c) 2017-present Mattermost, Inc. All Rights Reserved.
// See License.txt for license information.

package server

import (
	"context"
	"encoding/json"
	"fmt"
	"net/http"
	"os"
	"path/filepath"
	"strconv"
	"strings"
	"time"

	"github.com/google/go-github/v32/github"
	"github.com/mattermost/mattermost-mattermod/model"
	"github.com/mattermost/mattermost-server/v5/mlog"
	"github.com/pkg/errors"

	"github.com/mattermost/go-circleci"
)

func (s *Server) triggerCircleCiIfNeeded(ctx context.Context, pr *model.PullRequest) {
	mlog.Info("Checking if need trigger circleci", mlog.String("repo", pr.RepoName), mlog.Int("pr", pr.Number), mlog.String("fullname", pr.FullName))
	repoInfo := strings.Split(pr.FullName, "/")
	if repoInfo[0] == s.Config.Org {
		// It is from upstream mattermost repo don't need to trigger the circleci because org members
		// have permissions
		mlog.Info("Don't need to trigger circleci", mlog.String("repo", pr.RepoName), mlog.Int("pr", pr.Number), mlog.String("fullname", pr.FullName))
		return
	}

	// Checking if the repo have circleci setup
	builds, err := s.CircleCiClient.ListRecentBuildsForProjectWithContext(ctx, circleci.VcsTypeGithub, pr.RepoOwner, pr.RepoName, "master", "", 5, 0)
	if err != nil {
		mlog.Error("listing the circleci project", mlog.String("repo", pr.RepoName), mlog.Int("pr", pr.Number), mlog.String("Fullname", pr.FullName), mlog.Err(err))
		return
	}
	// If builds are 0 means no build ran for master and most probably this is not setup, so skipping.
	if len(builds) == 0 {
		mlog.Debug("looks like there is not circleci setup or master never ran. Skipping")
		return
	}

	// List the files that was modified or added in the PullRequest
	prFiles, _, err := s.GithubClient.PullRequests.ListFiles(ctx, pr.RepoOwner, pr.RepoName, pr.Number, nil)
	if err != nil {
		mlog.Error("Error listing the files from a PR", mlog.String("repo", pr.RepoName), mlog.Int("pr", pr.Number), mlog.String("Fullname", pr.FullName), mlog.Err(err))
		return
	}

<<<<<<< HEAD
	blockList := s.Config.BlockListPathsGlobal
	repoBlockList, ok := s.Config.BlockListPathsPerRepo[pr.RepoName]
	if ok {
		blockList = append(blockList, repoBlockList...)
	}

	for _, prFile := range prFiles {
		for _, blockListPath := range blockList {
			if prFile.GetFilename() == blockListPath {
				mlog.Error("File is on the blocklist and will not re-trigger circleci to give the contexts", mlog.String("repo", pr.RepoName), mlog.Int("pr", pr.Number), mlog.String("Fullname", pr.FullName))
				msg := fmt.Sprintf("The file `%s` is in the blocklist for external contributors. Hence, these changes are not tested by the CI pipeline active until the build is re-triggered by a core committer or the PR is merged. Please be careful when reviewing it.\n /cc @mattermost/core-security @mattermost/core-build-engineers", prFile.GetFilename())
				s.sendGitHubComment(ctx, pr.RepoOwner, pr.RepoName, pr.Number, msg)
				return
			}
		}
=======
	err = s.validateBlockPaths(prFiles)
	var blockError *BlockPathValidationError
	if err != nil && errors.As(err, &blockError) {
		mlog.Info("Files found in the block list", mlog.Err(err))
		s.sendGitHubComment(ctx, pr.RepoOwner, pr.RepoName, pr.Number, blockError.ReportBlockFiles())
		return
>>>>>>> 3bf7c87b
	}

	opts := map[string]interface{}{
		"revision": pr.Sha,
		"branch":   fmt.Sprintf("pull/%d", pr.Number),
	}

	err = s.CircleCiClient.BuildByProjectWithContext(ctx, circleci.VcsTypeGithub, pr.RepoOwner, pr.RepoName, opts)
	if err != nil {
		mlog.Error("Error triggering circleci", mlog.String("repo", pr.RepoName), mlog.Int("pr", pr.Number), mlog.String("Fullname", pr.FullName), mlog.Err(err))
		return
	}
	mlog.Info("Triggered circleci", mlog.String("repo", pr.RepoName), mlog.Int("pr", pr.Number), mlog.String("fullname", pr.FullName))
}

func (s *Server) requestEETriggering(ctx context.Context, pr *model.PullRequest, info *EETriggerInfo) error {
	r, err := s.triggerEnterprisePipeline(ctx, pr, info)
	if err != nil {
		return err
	}

	workflowID, err := s.waitForWorkflowID(ctx, r.ID, s.Config.EnterpriseWorkflowName)
	if err != nil {
		return err
	}

	buildLink := "https://app.circleci.com/pipelines/github/" + s.Config.Org + "/" + s.Config.EnterpriseReponame + "/" + strconv.Itoa(r.Number) + "/workflows/" + workflowID
	mlog.Debug("EE tests wf found", mlog.Int("pr", pr.Number), mlog.String("sha", pr.Sha), mlog.String("link", buildLink))

	err = s.waitForStatus(ctx, pr, s.Config.EnterpriseGithubStatusContext, stateSuccess)
	if err != nil {
		s.createEnterpriseTestsErrorStatus(ctx, pr, err)
		return err
	}

	s.updateBuildStatus(ctx, pr, s.Config.EnterpriseGithubStatusEETests, buildLink)
	return nil
}

type PipelineTriggeredResponse struct {
	Number    int       `json:"number"`
	State     string    `json:"state"`
	ID        string    `json:"id"`
	CreatedAt time.Time `json:"created_at"`
}

type BlockPathValidationError struct {
	files []string
}

// Error implements the error interface.
func (e *BlockPathValidationError) Error() string {
	return "files in the Block List " + strings.Join(e.files, ",")
}

// BlockListFiles return an array of block files
func (e *BlockPathValidationError) BlockListFiles() []string {
	return e.files
}

// ReportBlockFiles return a message based on how many files are in the block list
// to be send out
func (e *BlockPathValidationError) ReportBlockFiles() string {
	var msg string
	if len(e.files) > 1 {
		msg = fmt.Sprintf("The files `%s` are in the blocklist and should not be modified from external contributors, please if you are part of the Mattermost Org submit this PR in the upstream.\n /cc @mattermost/core-security @mattermost/core-build-engineers", strings.Join(e.files, ", "))
	} else {
		msg = fmt.Sprintf("The file `%s` is in the blocklist and should not be modified from external contributors, please if you are part of the Mattermost Org submit this PR in the upstream.\n /cc @mattermost/core-security @mattermost/core-build-engineers", e.files[0])
	}
	return msg
}

func newBlockPathValidationError(files []string) *BlockPathValidationError {
	return &BlockPathValidationError{
		files: files,
	}
}

func (s *Server) validateBlockPaths(prFiles []*github.CommitFile) error {
	var matches []string
	for _, prFile := range prFiles {
		for _, blockListPath := range s.Config.BlocklistPaths {
			if matched, err := filepath.Match(blockListPath, prFile.GetFilename()); err != nil {
				mlog.Error("failed to match the file", mlog.String("blockPathPattern", blockListPath), mlog.String("filename", prFile.GetFilename()), mlog.Err(err))

				continue
			} else if matched {
				matches = append(matches, prFile.GetFilename())
			}
		}
	}

	if len(matches) > 0 {
		return newBlockPathValidationError(matches)
	}

	return nil
}

func (s *Server) triggerEnterprisePipeline(ctx context.Context, pr *model.PullRequest, info *EETriggerInfo) (*PipelineTriggeredResponse, error) {
	body := strings.NewReader(
		`branch=` + info.EEBranch +
			`&parameters[tbs_sha]=` + pr.Sha +
			`&parameters[tbs_pr]=` + strconv.Itoa(pr.Number) +
			`&parameters[tbs_server_owner]=` + info.ServerOwner +
			`&parameters[tbs_server_branch]=` + info.ServerBranch +
			`&parameters[tbs_webapp_owner]=` + info.WebappOwner +
			`&parameters[tbs_webapp_branch]=` + info.WebappBranch)
	req, err := http.NewRequestWithContext(ctx, http.MethodPost, "https://circleci.com/api/v2/project/gh/"+s.Config.Org+"/"+s.Config.EnterpriseReponame+"/pipeline", body)
	if err != nil {
		return nil, err
	}
	req.SetBasicAuth(os.ExpandEnv(s.Config.CircleCIToken), "")
	req.Header.Set("Content-Type", "application/x-www-form-urlencoded")
	resp, err := http.DefaultClient.Do(req)
	mlog.Debug("EE triggered",
		mlog.Int("pr", pr.Number),
		mlog.String("sha", pr.Sha),
		mlog.String("EEBranch", info.EEBranch),
		mlog.String("ServerOwner", info.ServerOwner),
		mlog.String("ServerBranch", info.ServerBranch),
		mlog.String("WebappOwner", info.WebappOwner),
		mlog.String("WebappBranch", info.WebappBranch),
	)
	if err != nil {
		return nil, err
	}
	r := PipelineTriggeredResponse{}
	defer resp.Body.Close()
	err = json.NewDecoder(resp.Body).Decode(&r)
	if err != nil {
		return nil, err
	}

	return &r, err
}

type PipelineItem struct {
	StoppedAt   time.Time `json:"stopped_at"`
	Number      int       `json:"pipeline_number"`
	Status      string    `json:"status"`
	WorkflowID  string    `json:"id"`
	Name        string    `json:"name"`
	ProjectSlug string    `json:"project_slug"`
	CreatedAt   time.Time `json:"created_at"`
	ID          string    `json:"pipeline_id"`
}

type PipelineWorkflowResponse struct {
	Pipelines     []PipelineItem `json:"items"`
	NextPageToken string         `json:"next_page_token"`
}

func (s *Server) waitForWorkflowID(ctx context.Context, id string, workflowName string) (string, error) {
	ticker := time.NewTicker(10 * time.Second)
	defer ticker.Stop()
	for {
		select {
		case <-ctx.Done():
			return "", errors.New("timed out trying to fetch workflow")
		case <-ticker.C:
			req, err := http.NewRequestWithContext(ctx, http.MethodGet, "https://circleci.com/api/v2/pipeline/"+id+"/workflow", nil)
			if err != nil {
				return "", err
			}
			req.SetBasicAuth(os.ExpandEnv(s.Config.CircleCIToken), "")
			resp, err := http.DefaultClient.Do(req)
			if err != nil {
				return "", err
			}
			defer resp.Body.Close()
			if resp.StatusCode != http.StatusOK {
				continue
			}
			r := PipelineWorkflowResponse{}
			err = json.NewDecoder(resp.Body).Decode(&r)
			if err != nil {
				return "", err
			}

			workflowID := ""
			for _, pip := range r.Pipelines {
				if pip.Name == workflowName {
					workflowID = pip.WorkflowID
				}
			}

			if workflowID == "" {
				return "", errors.Errorf("workflow for pip %s not found", id)
			}

			return workflowID, nil
		}
	}
}

func (s *Server) waitForJobs(ctx context.Context, pr *model.PullRequest, org string, branch string, expectedJobNames []string) ([]*circleci.Build, error) {
	ticker := time.NewTicker(20 * time.Second)
	defer ticker.Stop()
	for {
		select {
		case <-ctx.Done():
			return nil, errors.New("timed out waiting for build")
		case <-ticker.C:
			mlog.Debug("Waiting for jobs", mlog.Int("pr", pr.Number), mlog.Int("expected", len(expectedJobNames)))
			var builds []*circleci.Build
			var err error
			builds, err = s.CircleCiClient.ListRecentBuildsForProjectWithContext(ctx, circleci.VcsTypeGithub, org, pr.RepoName, branch, "running", len(expectedJobNames), 0)
			if err != nil {
				return nil, err
			}

			if len(builds) == 0 {
				builds, err = s.CircleCiClient.ListRecentBuildsForProjectWithContext(ctx, circleci.VcsTypeGithub, org, pr.RepoName, branch, "", len(expectedJobNames), 0)
				if err != nil {
					return nil, err
				}
			}

			if !areAllExpectedJobs(builds, expectedJobNames) {
				continue
			}

			mlog.Debug("Started building", mlog.Int("pr", pr.Number))
			return builds, nil
		}
	}
}

func (s *Server) waitForArtifacts(ctx context.Context, pr *model.PullRequest, org string, buildNumber int, expectedArtifacts int) ([]*circleci.Artifact, error) {
	ticker := time.NewTicker(1 * time.Minute)
	defer ticker.Stop()
	for {
		select {
		case <-ctx.Done():
			return nil, errors.New("timed out waiting for links to artifacts")
		case <-ticker.C:
			mlog.Debug("Trying to fetch artifacts", mlog.Int("build", buildNumber))
			artifacts, err := s.CircleCiClient.ListBuildArtifactsWithContext(ctx, circleci.VcsTypeGithub, org, pr.RepoName, buildNumber)
			if err != nil {
				return nil, err
			}

			if len(artifacts) < expectedArtifacts {
				continue
			}

			return artifacts, nil
		}
	}
}

func areAllExpectedJobs(builds []*circleci.Build, jobNames []string) bool {
	c := 0
	for _, build := range builds {
		for _, jobName := range jobNames {
			if build.Workflows.JobName == jobName {
				c++
			}
		}
	}

	return len(jobNames) == c
}<|MERGE_RESOLUTION|>--- conflicted
+++ resolved
@@ -51,30 +51,12 @@
 		return
 	}
 
-<<<<<<< HEAD
-	blockList := s.Config.BlockListPathsGlobal
-	repoBlockList, ok := s.Config.BlockListPathsPerRepo[pr.RepoName]
-	if ok {
-		blockList = append(blockList, repoBlockList...)
-	}
-
-	for _, prFile := range prFiles {
-		for _, blockListPath := range blockList {
-			if prFile.GetFilename() == blockListPath {
-				mlog.Error("File is on the blocklist and will not re-trigger circleci to give the contexts", mlog.String("repo", pr.RepoName), mlog.Int("pr", pr.Number), mlog.String("Fullname", pr.FullName))
-				msg := fmt.Sprintf("The file `%s` is in the blocklist for external contributors. Hence, these changes are not tested by the CI pipeline active until the build is re-triggered by a core committer or the PR is merged. Please be careful when reviewing it.\n /cc @mattermost/core-security @mattermost/core-build-engineers", prFile.GetFilename())
-				s.sendGitHubComment(ctx, pr.RepoOwner, pr.RepoName, pr.Number, msg)
-				return
-			}
-		}
-=======
-	err = s.validateBlockPaths(prFiles)
+	err = s.validateBlockPaths(pr.RepoName, prFiles)
 	var blockError *BlockPathValidationError
 	if err != nil && errors.As(err, &blockError) {
 		mlog.Info("Files found in the block list", mlog.Err(err))
 		s.sendGitHubComment(ctx, pr.RepoOwner, pr.RepoName, pr.Number, blockError.ReportBlockFiles())
 		return
->>>>>>> 3bf7c87b
 	}
 
 	opts := map[string]interface{}{
@@ -140,9 +122,9 @@
 func (e *BlockPathValidationError) ReportBlockFiles() string {
 	var msg string
 	if len(e.files) > 1 {
-		msg = fmt.Sprintf("The files `%s` are in the blocklist and should not be modified from external contributors, please if you are part of the Mattermost Org submit this PR in the upstream.\n /cc @mattermost/core-security @mattermost/core-build-engineers", strings.Join(e.files, ", "))
+		msg = fmt.Sprintf("The files `%s` are in the blocklist for external contributors. Hence, these changes are not tested by the CI pipeline active until the build is re-triggered by a core committer or the PR is merged. Please be careful when reviewing it.\n/cc @mattermost/core-security @mattermost/core-build-engineers", strings.Join(e.files, ", "))
 	} else {
-		msg = fmt.Sprintf("The file `%s` is in the blocklist and should not be modified from external contributors, please if you are part of the Mattermost Org submit this PR in the upstream.\n /cc @mattermost/core-security @mattermost/core-build-engineers", e.files[0])
+		msg = fmt.Sprintf("The file `%s` is in the blocklist for external contributors. Hence, these changes are not tested by the CI pipeline active until the build is re-triggered by a core committer or the PR is merged. Please be careful when reviewing it.\n/cc @mattermost/core-security @mattermost/core-build-engineers", e.files[0])
 	}
 	return msg
 }
@@ -153,10 +135,16 @@
 	}
 }
 
-func (s *Server) validateBlockPaths(prFiles []*github.CommitFile) error {
+func (s *Server) validateBlockPaths(repo string, prFiles []*github.CommitFile) error {
+	blockList := s.Config.BlockListPathsGlobal
+	repoBlockList, ok := s.Config.BlockListPathsPerRepo[repo]
+	if ok {
+		blockList = append(blockList, repoBlockList...)
+	}
+
 	var matches []string
 	for _, prFile := range prFiles {
-		for _, blockListPath := range s.Config.BlocklistPaths {
+		for _, blockListPath := range blockList {
 			if matched, err := filepath.Match(blockListPath, prFile.GetFilename()); err != nil {
 				mlog.Error("failed to match the file", mlog.String("blockPathPattern", blockListPath), mlog.String("filename", prFile.GetFilename()), mlog.Err(err))
 
