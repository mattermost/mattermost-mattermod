--- conflicted
+++ resolved
@@ -6,12 +6,7 @@
 import (
 	"context"
 	"fmt"
-<<<<<<< HEAD
-=======
-	"net/http"
-	"os"
 	"path/filepath"
->>>>>>> 0436ba9b
 	"strconv"
 	"strings"
 	"time"
@@ -111,7 +106,6 @@
 	return nil
 }
 
-<<<<<<< HEAD
 func (s *Server) triggerEnterprisePipeline(ctx context.Context, pr *model.PullRequest, info *EETriggerInfo) (*circleci.Pipeline, error) {
 	params := map[string]interface{}{
 		"tbs_sha":           pr.Sha,
@@ -122,84 +116,6 @@
 		"tbs_webapp_branch": info.WebappBranch,
 	}
 	pip, err := s.CircleCiClientV2.TriggerPipelineWithContext(ctx, circleci.VcsTypeGithub, s.Config.Org, s.Config.EnterpriseReponame, info.EEBranch, "", params)
-=======
-type PipelineTriggeredResponse struct {
-	Number    int       `json:"number"`
-	State     string    `json:"state"`
-	ID        string    `json:"id"`
-	CreatedAt time.Time `json:"created_at"`
-}
-
-type BlockPathValidationError struct {
-	files []string
-}
-
-// Error implements the error interface.
-func (e *BlockPathValidationError) Error() string {
-	return "files in the Block List " + strings.Join(e.files, ",")
-}
-
-// BlockListFiles return an array of block files
-func (e *BlockPathValidationError) BlockListFiles() []string {
-	return e.files
-}
-
-// ReportBlockFiles return a message based on how many files are in the block list
-// to be send out
-func (e *BlockPathValidationError) ReportBlockFiles() string {
-	var msg string
-	if len(e.files) > 1 {
-		msg = fmt.Sprintf("The files `%s` are in the blocklist for external contributors. Hence, these changes are not tested by the CI pipeline active until the build is re-triggered by a core committer or the PR is merged. Please be careful when reviewing it.\n/cc @mattermost/core-security @mattermost/core-build-engineers", strings.Join(e.files, ", "))
-	} else {
-		msg = fmt.Sprintf("The file `%s` is in the blocklist for external contributors. Hence, these changes are not tested by the CI pipeline active until the build is re-triggered by a core committer or the PR is merged. Please be careful when reviewing it.\n/cc @mattermost/core-security @mattermost/core-build-engineers", e.files[0])
-	}
-	return msg
-}
-
-func newBlockPathValidationError(files []string) *BlockPathValidationError {
-	return &BlockPathValidationError{
-		files: files,
-	}
-}
-
-func (s *Server) validateBlockPaths(repo string, prFiles []*github.CommitFile) error {
-	blockList := s.Config.BlockListPathsGlobal
-	repoBlockList, ok := s.Config.BlockListPathsPerRepo[repo]
-	if ok {
-		blockList = append(blockList, repoBlockList...)
-	}
-
-	var matches []string
-	for _, prFile := range prFiles {
-		for _, blockListPath := range blockList {
-			if matched, err := filepath.Match(blockListPath, prFile.GetFilename()); err != nil {
-				mlog.Error("failed to match the file", mlog.String("blockPathPattern", blockListPath), mlog.String("filename", prFile.GetFilename()), mlog.Err(err))
-
-				continue
-			} else if matched {
-				matches = append(matches, prFile.GetFilename())
-			}
-		}
-	}
-
-	if len(matches) > 0 {
-		return newBlockPathValidationError(matches)
-	}
-
-	return nil
-}
-
-func (s *Server) triggerEnterprisePipeline(ctx context.Context, pr *model.PullRequest, info *EETriggerInfo) (*PipelineTriggeredResponse, error) {
-	body := strings.NewReader(
-		`branch=` + info.EEBranch +
-			`&parameters[tbs_sha]=` + pr.Sha +
-			`&parameters[tbs_pr]=` + strconv.Itoa(pr.Number) +
-			`&parameters[tbs_server_owner]=` + info.ServerOwner +
-			`&parameters[tbs_server_branch]=` + info.ServerBranch +
-			`&parameters[tbs_webapp_owner]=` + info.WebappOwner +
-			`&parameters[tbs_webapp_branch]=` + info.WebappBranch)
-	req, err := http.NewRequestWithContext(ctx, http.MethodPost, "https://circleci.com/api/v2/project/gh/"+s.Config.Org+"/"+s.Config.EnterpriseReponame+"/pipeline", body)
->>>>>>> 0436ba9b
 	if err != nil {
 		return nil, err
 	}
@@ -215,6 +131,65 @@
 	)
 
 	return pip, nil
+}
+
+type BlockPathValidationError struct {
+	files []string
+}
+
+// Error implements the error interface.
+func (e *BlockPathValidationError) Error() string {
+	return "files in the Block List " + strings.Join(e.files, ",")
+}
+
+// BlockListFiles return an array of block files
+func (e *BlockPathValidationError) BlockListFiles() []string {
+	return e.files
+}
+
+// ReportBlockFiles return a message based on how many files are in the block list
+// to be send out
+func (e *BlockPathValidationError) ReportBlockFiles() string {
+	var msg string
+	if len(e.files) > 1 {
+		msg = fmt.Sprintf("The files `%s` are in the blocklist for external contributors. Hence, these changes are not tested by the CI pipeline active until the build is re-triggered by a core committer or the PR is merged. Please be careful when reviewing it.\n/cc @mattermost/core-security @mattermost/core-build-engineers", strings.Join(e.files, ", "))
+	} else {
+		msg = fmt.Sprintf("The file `%s` is in the blocklist for external contributors. Hence, these changes are not tested by the CI pipeline active until the build is re-triggered by a core committer or the PR is merged. Please be careful when reviewing it.\n/cc @mattermost/core-security @mattermost/core-build-engineers", e.files[0])
+	}
+	return msg
+}
+
+func newBlockPathValidationError(files []string) *BlockPathValidationError {
+	return &BlockPathValidationError{
+		files: files,
+	}
+}
+
+func (s *Server) validateBlockPaths(repo string, prFiles []*github.CommitFile) error {
+	blockList := s.Config.BlockListPathsGlobal
+	repoBlockList, ok := s.Config.BlockListPathsPerRepo[repo]
+	if ok {
+		blockList = append(blockList, repoBlockList...)
+	}
+
+	var matches []string
+	for _, prFile := range prFiles {
+		for _, blockListPath := range blockList {
+			if matched, err := filepath.Match(blockListPath, prFile.GetFilename()); err != nil {
+				mlog.Error("failed to match the file", mlog.String("blockPathPattern", blockListPath), mlog.String("filename", prFile.GetFilename()), mlog.Err(err))
+
+				continue
+			} else if matched {
+				matches = append(matches, prFile.GetFilename())
+			}
+		}
+	}
+
+	if len(matches) > 0 {
+		return newBlockPathValidationError(matches)
+	}
+
+	return nil
 }
 
 func (s *Server) waitForWorkflowID(ctx context.Context, id string, workflowName string) (string, error) {
