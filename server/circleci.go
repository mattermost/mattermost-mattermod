--- conflicted
+++ resolved
@@ -75,8 +75,8 @@
 	mlog.Info("Triggered circleci", mlog.String("repo", pr.RepoName), mlog.Int("pr", pr.Number), mlog.String("fullname", pr.FullName))
 }
 
-func (s *Server) requestEETriggering(ctx context.Context, pr *model.PullRequest, eeBranch string, triggerBranch string) error {
-	r, err := s.triggerEEPipeline(ctx, pr, eeBranch, triggerBranch)
+func (s *Server) requestEETriggering(ctx context.Context, pr *model.PullRequest, info *EETriggerInfo) error {
+	r, err := s.triggerEnterprisePipeline(ctx, pr, info)
 	if err != nil {
 		return err
 	}
@@ -87,7 +87,7 @@
 	}
 
 	buildLink := "https://app.circleci.com/pipelines/github/" + s.Config.Org + "/" + s.Config.EnterpriseReponame + "/" + strconv.Itoa(r.Number) + "/workflows/" + workflowId
-	mlog.Debug("EE tests Workflow found", mlog.String("link", buildLink), mlog.String("wf id", workflowId), mlog.Int("pip number", r.Number))
+	mlog.Debug("EE tests wf found", mlog.Int("pr", pr.Number), mlog.String("sha", pr.Sha), mlog.String("link", buildLink))
 
 	err = s.waitForStatus(ctx, pr, s.Config.EnterpriseGithubStatusContext, "success")
 	if err != nil {
@@ -106,12 +106,15 @@
 	CreatedAt time.Time `json:"created_at"`
 }
 
-<<<<<<< HEAD
-func (s *Server) triggerEnterprisePipeline(pr *model.PullRequest, info EETriggerInfo) (string, error) {
-=======
-func (s *Server) triggerEEPipeline(ctx context.Context, pr *model.PullRequest, eeBranch string, triggerBranch string) (*PipelineTriggeredResponse, error) {
->>>>>>> 7078e294
-	body := strings.NewReader(`branch=` + eeBranch + `&parameters[external_branch]=` + triggerBranch + `&parameters[external_sha]=` + pr.Sha + `&parameters[external_pr]=` + strconv.Itoa(pr.Number))
+func (s *Server) triggerEnterprisePipeline(ctx context.Context, pr *model.PullRequest, info *EETriggerInfo) (*PipelineTriggeredResponse, error) {
+	body := strings.NewReader(
+		`branch=` + info.BaseBranch +
+			`&parameters[tbs_server_owner]=` + info.ServerOwner +
+			`&parameters[tbs_server_branch]=` + info.ServerBranch +
+			`&parameters[tbs_webapp_owner]=` + info.WebappOwner +
+			`&parameters[tbs_webapp_branch]=` + info.WebappBranch +
+			`&parameters[tbs_sha]=` + pr.Sha +
+			`&parameters[tbs_pr]=` + strconv.Itoa(pr.Number))
 	req, err := http.NewRequestWithContext(ctx, "POST", "https://circleci.com/api/v2/project/gh/"+s.Config.Org+"/"+s.Config.EnterpriseReponame+"/pipeline", body)
 	if err != nil {
 		return nil, err
@@ -119,7 +122,7 @@
 	req.SetBasicAuth(os.ExpandEnv(s.Config.CircleCIToken), "")
 	req.Header.Set("Content-Type", "application/x-www-form-urlencoded")
 	resp, err := http.DefaultClient.Do(req)
-	mlog.Debug("EE triggered", mlog.Int("pr", pr.Number), mlog.String("sha", pr.Sha), mlog.String("triggerRef", triggerBranch), mlog.String("eeBranch", eeBranch))
+	mlog.Debug("EE triggered", mlog.Int("pr", pr.Number), mlog.String("sha", pr.Sha))
 	if err != nil {
 		return nil, err
 	}
