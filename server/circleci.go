--- conflicted
+++ resolved
@@ -19,10 +19,6 @@
 	"github.com/mattermost/go-circleci"
 )
 
-<<<<<<< HEAD
-func (s *Server) triggerCircleCIIfNeeded(ctx context.Context, pr *model.PullRequest) error {
-	mlog.Info("Checking if need trigger CircleCI", mlog.String("repo", pr.RepoName), mlog.Int("pr", pr.Number), mlog.String("fullname", pr.FullName))
-=======
 // CircleCIService exposes an interface of CircleCI client.
 // Useful to mock in tests.
 type CircleCIService interface {
@@ -40,9 +36,8 @@
 	GetPipelineWorkflowWithContext(ctx context.Context, pipelineID, pageToken string) (*circleci.WorkflowList, error)
 }
 
-func (s *Server) triggerCircleCiIfNeeded(ctx context.Context, pr *model.PullRequest) {
-	mlog.Info("Checking if need trigger circleci", mlog.String("repo", pr.RepoName), mlog.Int("pr", pr.Number), mlog.String("fullname", pr.FullName))
->>>>>>> 2ef182a7
+func (s *Server) triggerCircleCIIfNeeded(ctx context.Context, pr *model.PullRequest) error {
+	mlog.Info("Checking if need trigger CircleCI", mlog.String("repo", pr.RepoName), mlog.Int("pr", pr.Number), mlog.String("fullname", pr.FullName))
 	repoInfo := strings.Split(pr.FullName, "/")
 	if repoInfo[0] == s.Config.Org {
 		// It is from upstream mattermost repo don't need to trigger the circleci because org members
@@ -51,7 +46,7 @@
 	}
 
 	// Checking if the repo have CircleCI setup
-	builds, err := s.CircleCIClient.ListRecentBuildsForProjectWithContext(ctx, circleci.VcsTypeGithub, pr.RepoOwner, pr.RepoName, "master", "", 5, 0)
+	builds, err := s.CircleCiClient.ListRecentBuildsForProjectWithContext(ctx, circleci.VcsTypeGithub, pr.RepoOwner, pr.RepoName, "master", "", 5, 0)
 	if err != nil {
 		return fmt.Errorf("could not list the CircleCI builds for project: %w", err)
 	}
@@ -67,23 +62,12 @@
 		return fmt.Errorf("could not list the files for the #%d: %w", pr.Number, err)
 	}
 
-<<<<<<< HEAD
-	for _, prFile := range prFiles {
-		for _, blockListPath := range s.Config.BlacklistPaths {
-			if prFile.GetFilename() == blockListPath {
-				msg := fmt.Sprintf("The file `%s` is in the blocklist and should not be modified from external contributors, please if you are part of the Mattermost Org submit this PR in the upstream.\n /cc @mattermost/core-security @mattermost/core-build-engineers", prFile.GetFilename())
-				s.sendGitHubComment(ctx, pr.RepoOwner, pr.RepoName, pr.Number, msg)
-				return errors.New("file is on the blocklist and will not retrigger CircleCI to give the contexts")
-			}
-		}
-=======
 	err = s.validateBlockPaths(pr.RepoName, prFiles)
 	var blockError *BlockPathValidationError
 	if err != nil && errors.As(err, &blockError) {
 		mlog.Info("Files found in the block list", mlog.Err(err))
 		s.sendGitHubComment(ctx, pr.RepoOwner, pr.RepoName, pr.Number, blockError.ReportBlockFiles())
-		return
->>>>>>> 2ef182a7
+		return err
 	}
 
 	opts := map[string]interface{}{
@@ -91,7 +75,7 @@
 		"branch":   fmt.Sprintf("pull/%d", pr.Number),
 	}
 
-	err = s.CircleCIClient.BuildByProjectWithContext(ctx, circleci.VcsTypeGithub, pr.RepoOwner, pr.RepoName, opts)
+	err = s.CircleCiClient.BuildByProjectWithContext(ctx, circleci.VcsTypeGithub, pr.RepoOwner, pr.RepoName, opts)
 	if err != nil {
 		return fmt.Errorf("could not trigger circleci: %w", err)
 	}
@@ -250,13 +234,13 @@
 			mlog.Debug("Waiting for jobs", mlog.Int("pr", pr.Number), mlog.Int("expected", len(expectedJobNames)))
 			var builds []*circleci.Build
 			var err error
-			builds, err = s.CircleCIClient.ListRecentBuildsForProjectWithContext(ctx, circleci.VcsTypeGithub, org, pr.RepoName, branch, "running", len(expectedJobNames), 0)
+			builds, err = s.CircleCiClient.ListRecentBuildsForProjectWithContext(ctx, circleci.VcsTypeGithub, org, pr.RepoName, branch, "running", len(expectedJobNames), 0)
 			if err != nil {
 				return nil, err
 			}
 
 			if len(builds) == 0 {
-				builds, err = s.CircleCIClient.ListRecentBuildsForProjectWithContext(ctx, circleci.VcsTypeGithub, org, pr.RepoName, branch, "", len(expectedJobNames), 0)
+				builds, err = s.CircleCiClient.ListRecentBuildsForProjectWithContext(ctx, circleci.VcsTypeGithub, org, pr.RepoName, branch, "", len(expectedJobNames), 0)
 				if err != nil {
 					return nil, err
 				}
@@ -281,7 +265,7 @@
 			return nil, errors.New("timed out waiting for links to artifacts")
 		case <-ticker.C:
 			mlog.Debug("Trying to fetch artifacts", mlog.Int("build", buildNumber))
-			artifacts, err := s.CircleCIClient.ListBuildArtifactsWithContext(ctx, circleci.VcsTypeGithub, org, pr.RepoName, buildNumber)
+			artifacts, err := s.CircleCiClient.ListBuildArtifactsWithContext(ctx, circleci.VcsTypeGithub, org, pr.RepoName, buildNumber)
 			if err != nil {
 				return nil, err
 			}
