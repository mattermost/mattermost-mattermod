// Copyright (c) 2017-present Mattermost, Inc. All Rights Reserved.
// See License.txt for license information.

package server

import (
	"context"
	"encoding/json"
	"fmt"
	"net/http"
	"os"
	"strconv"
	"strings"
	"time"

	"github.com/google/go-github/v31/github"
	"github.com/mattermost/mattermost-mattermod/model"
	"github.com/mattermost/mattermost-server/v5/mlog"
	"github.com/pkg/errors"

	"github.com/mattermost/go-circleci"
)

func (s *Server) triggerCircleCiIfNeeded(ctx context.Context, pr *model.PullRequest) {
	mlog.Info("Checking if need trigger circleci", mlog.String("repo", pr.RepoName), mlog.Int("pr", pr.Number), mlog.String("fullname", pr.FullName))
	repoInfo := strings.Split(pr.FullName, "/")
	if repoInfo[0] == s.Config.Org {
		// It is from upstream mattermost repo don't need to trigger the circleci because org members
		// have permissions
		mlog.Info("Don't need to trigger circleci", mlog.String("repo", pr.RepoName), mlog.Int("pr", pr.Number), mlog.String("fullname", pr.FullName))
		return
	}

	// Checking if the repo have circleci setup
	builds, err := s.CircleCiClient.ListRecentBuildsForProjectWithContext(ctx, circleci.VcsTypeGithub, pr.RepoOwner, pr.RepoName, "master", "", 5, 0)
	if err != nil {
		mlog.Error("listing the circleci project", mlog.String("repo", pr.RepoName), mlog.Int("pr", pr.Number), mlog.String("Fullname", pr.FullName), mlog.Err(err))
		return
	}
	// If builds are 0 means no build ran for master and most probably this is not setup, so skipping.
	if len(builds) == 0 {
		mlog.Debug("looks like there is not circleci setup or master never ran. Skipping")
		return
	}

<<<<<<< HEAD
	blackList, ok := s.Config.FileBlacklist[pr.RepoName]
	if ok {
		// List the files that was modified or added in the PullRequest
		var prFiles []*github.CommitFile
		prFiles, _, err = s.GithubClient.PullRequests.ListFiles(context.Background(), pr.RepoOwner, pr.RepoName, pr.Number, nil)
		if err != nil {
			mlog.Error("Error listing the files from a PR", mlog.String("repo", pr.RepoName), mlog.Int("pr", pr.Number), mlog.String("Fullname", pr.FullName), mlog.Err(err))
			return
		}

		for _, blackListItem := range blackList {
			for _, prFile := range prFiles {
				if prFile.GetFilename() == blackListItem {
					mlog.Error("File is on the blacklist and will not retrigger circleci to give the contexts", mlog.String("repo", pr.RepoName), mlog.Int("pr", pr.Number), mlog.String("Fullname", pr.FullName))
					msg := fmt.Sprintf(
						"The file `%s` is in the blacklist for external contributors. Hence, these changes are not tested by the CI pipeline active until the PR is merged. Please be careful when reviewing it.\n /cc @mattermost/core-security @mattermost/core-build-engineers",
						prFile.GetFilename())
					s.sendGitHubComment(pr.RepoOwner, pr.RepoName, pr.Number, msg)
					return
				}
=======
	// List the files that was modified or added in the PullRequest
	prFiles, _, err := s.GithubClient.PullRequests.ListFiles(ctx, pr.RepoOwner, pr.RepoName, pr.Number, nil)
	if err != nil {
		mlog.Error("Error listing the files from a PR", mlog.String("repo", pr.RepoName), mlog.Int("pr", pr.Number), mlog.String("Fullname", pr.FullName), mlog.Err(err))
		return
	}

	for _, prFile := range prFiles {
		for _, blockListPath := range s.Config.BlacklistPaths {
			if prFile.GetFilename() == blockListPath {
				mlog.Error("File is on the blocklist and will not retrigger circleci to give the contexts", mlog.String("repo", pr.RepoName), mlog.Int("pr", pr.Number), mlog.String("Fullname", pr.FullName))
				msg := fmt.Sprintf("The file `%s` is in the blocklist and should not be modified from external contributors, please if you are part of the Mattermost Org submit this PR in the upstream.\n /cc @mattermost/core-security @mattermost/core-build-engineers", prFile.GetFilename())
				s.sendGitHubComment(ctx, pr.RepoOwner, pr.RepoName, pr.Number, msg)
				return
>>>>>>> cd052857
			}
		}
	}

	opts := map[string]interface{}{
		"revision": pr.Sha,
		"branch":   fmt.Sprintf("pull/%d", pr.Number),
	}

	err = s.CircleCiClient.BuildByProjectWithContext(ctx, circleci.VcsTypeGithub, pr.RepoOwner, pr.RepoName, opts)
	if err != nil {
		mlog.Error("Error triggering circleci", mlog.String("repo", pr.RepoName), mlog.Int("pr", pr.Number), mlog.String("Fullname", pr.FullName), mlog.Err(err))
		return
	}
	mlog.Info("Triggered circleci", mlog.String("repo", pr.RepoName), mlog.Int("pr", pr.Number), mlog.String("fullname", pr.FullName))
}

func (s *Server) requestEETriggering(ctx context.Context, pr *model.PullRequest, info *EETriggerInfo) error {
	r, err := s.triggerEnterprisePipeline(ctx, pr, info)
	if err != nil {
		return err
	}

	workflowID, err := s.waitForWorkflowID(ctx, r.ID, s.Config.EnterpriseWorkflowName)
	if err != nil {
		return err
	}

	buildLink := "https://app.circleci.com/pipelines/github/" + s.Config.Org + "/" + s.Config.EnterpriseReponame + "/" + strconv.Itoa(r.Number) + "/workflows/" + workflowID
	mlog.Debug("EE tests wf found", mlog.Int("pr", pr.Number), mlog.String("sha", pr.Sha), mlog.String("link", buildLink))

	err = s.waitForStatus(ctx, pr, s.Config.EnterpriseGithubStatusContext, stateSuccess)
	if err != nil {
		s.createEnterpriseTestsErrorStatus(ctx, pr, err)
		return err
	}

	s.updateBuildStatus(ctx, pr, s.Config.EnterpriseGithubStatusEETests, buildLink)
	return nil
}

type PipelineTriggeredResponse struct {
	Number    int       `json:"number"`
	State     string    `json:"state"`
	ID        string    `json:"id"`
	CreatedAt time.Time `json:"created_at"`
}

func (s *Server) triggerEnterprisePipeline(ctx context.Context, pr *model.PullRequest, info *EETriggerInfo) (*PipelineTriggeredResponse, error) {
	body := strings.NewReader(
		`branch=` + info.EEBranch +
			`&parameters[tbs_sha]=` + pr.Sha +
			`&parameters[tbs_pr]=` + strconv.Itoa(pr.Number) +
			`&parameters[tbs_server_owner]=` + info.ServerOwner +
			`&parameters[tbs_server_branch]=` + info.ServerBranch +
			`&parameters[tbs_webapp_owner]=` + info.WebappOwner +
			`&parameters[tbs_webapp_branch]=` + info.WebappBranch)
	req, err := http.NewRequestWithContext(ctx, http.MethodPost, "https://circleci.com/api/v2/project/gh/"+s.Config.Org+"/"+s.Config.EnterpriseReponame+"/pipeline", body)
	if err != nil {
		return nil, err
	}
	req.SetBasicAuth(os.ExpandEnv(s.Config.CircleCIToken), "")
	req.Header.Set("Content-Type", "application/x-www-form-urlencoded")
	resp, err := http.DefaultClient.Do(req)
	mlog.Debug("EE triggered",
		mlog.Int("pr", pr.Number),
		mlog.String("sha", pr.Sha),
		mlog.String("EEBranch", info.EEBranch),
		mlog.String("ServerOwner", info.ServerOwner),
		mlog.String("ServerBranch", info.ServerBranch),
		mlog.String("WebappOwner", info.WebappOwner),
		mlog.String("WebappBranch", info.WebappBranch),
	)
	if err != nil {
		return nil, err
	}
	r := PipelineTriggeredResponse{}
	defer resp.Body.Close()
	err = json.NewDecoder(resp.Body).Decode(&r)
	if err != nil {
		return nil, err
	}

	return &r, err
}

type PipelineItem struct {
	StoppedAt   time.Time `json:"stopped_at"`
	Number      int       `json:"pipeline_number"`
	Status      string    `json:"status"`
	WorkflowID  string    `json:"id"`
	Name        string    `json:"name"`
	ProjectSlug string    `json:"project_slug"`
	CreatedAt   time.Time `json:"created_at"`
	ID          string    `json:"pipeline_id"`
}

type PipelineWorkflowResponse struct {
	Pipelines     []PipelineItem `json:"items"`
	NextPageToken string         `json:"next_page_token"`
}

func (s *Server) waitForWorkflowID(ctx context.Context, id string, workflowName string) (string, error) {
	ticker := time.NewTicker(10 * time.Second)
	defer ticker.Stop()
	for {
		select {
		case <-ctx.Done():
			return "", errors.New("timed out trying to fetch workflow")
		case <-ticker.C:
			req, err := http.NewRequestWithContext(ctx, http.MethodGet, "https://circleci.com/api/v2/pipeline/"+id+"/workflow", nil)
			if err != nil {
				return "", err
			}
			req.SetBasicAuth(os.ExpandEnv(s.Config.CircleCIToken), "")
			resp, err := http.DefaultClient.Do(req)
			if err != nil {
				return "", err
			}
			defer resp.Body.Close()
			if resp.StatusCode != http.StatusOK {
				continue
			}
			r := PipelineWorkflowResponse{}
			err = json.NewDecoder(resp.Body).Decode(&r)
			if err != nil {
				return "", err
			}

			workflowID := ""
			for _, pip := range r.Pipelines {
				if pip.Name == workflowName {
					workflowID = pip.WorkflowID
				}
			}

			if workflowID == "" {
				return "", errors.Errorf("workflow for pip %s not found", id)
			}

			return workflowID, nil
		}
	}
}

func (s *Server) waitForJobs(ctx context.Context, pr *model.PullRequest, org string, branch string, expectedJobNames []string) ([]*circleci.Build, error) {
	ticker := time.NewTicker(20 * time.Second)
	defer ticker.Stop()
	for {
		select {
		case <-ctx.Done():
			return nil, errors.New("timed out waiting for build")
		case <-ticker.C:
			mlog.Debug("Waiting for jobs", mlog.Int("pr", pr.Number), mlog.Int("expected", len(expectedJobNames)))
			var builds []*circleci.Build
			var err error
			builds, err = s.CircleCiClient.ListRecentBuildsForProjectWithContext(ctx, circleci.VcsTypeGithub, org, pr.RepoName, branch, "running", len(expectedJobNames), 0)
			if err != nil {
				return nil, err
			}

			if len(builds) == 0 {
				builds, err = s.CircleCiClient.ListRecentBuildsForProjectWithContext(ctx, circleci.VcsTypeGithub, org, pr.RepoName, branch, "", len(expectedJobNames), 0)
				if err != nil {
					return nil, err
				}
			}

			if !areAllExpectedJobs(builds, expectedJobNames) {
				continue
			}

			mlog.Debug("Started building", mlog.Int("pr", pr.Number))
			return builds, nil
		}
	}
}

func (s *Server) waitForArtifacts(ctx context.Context, pr *model.PullRequest, org string, buildNumber int, expectedArtifacts int) ([]*circleci.Artifact, error) {
	ticker := time.NewTicker(1 * time.Minute)
	defer ticker.Stop()
	for {
		select {
		case <-ctx.Done():
			return nil, errors.New("timed out waiting for links to artifacts")
		case <-ticker.C:
			mlog.Debug("Trying to fetch artifacts", mlog.Int("build", buildNumber))
			artifacts, err := s.CircleCiClient.ListBuildArtifactsWithContext(ctx, circleci.VcsTypeGithub, org, pr.RepoName, buildNumber)
			if err != nil {
				return nil, err
			}

			if len(artifacts) < expectedArtifacts {
				continue
			}

			return artifacts, nil
		}
	}
}

func areAllExpectedJobs(builds []*circleci.Build, jobNames []string) bool {
	c := 0
	for _, build := range builds {
		for _, jobName := range jobNames {
			if build.Workflows.JobName == jobName {
				c++
			}
		}
	}

	return len(jobNames) == c
}<|MERGE_RESOLUTION|>--- conflicted
+++ resolved
@@ -13,7 +13,6 @@
 	"strings"
 	"time"
 
-	"github.com/google/go-github/v31/github"
 	"github.com/mattermost/mattermost-mattermod/model"
 	"github.com/mattermost/mattermost-server/v5/mlog"
 	"github.com/pkg/errors"
@@ -43,28 +42,6 @@
 		return
 	}
 
-<<<<<<< HEAD
-	blackList, ok := s.Config.FileBlacklist[pr.RepoName]
-	if ok {
-		// List the files that was modified or added in the PullRequest
-		var prFiles []*github.CommitFile
-		prFiles, _, err = s.GithubClient.PullRequests.ListFiles(context.Background(), pr.RepoOwner, pr.RepoName, pr.Number, nil)
-		if err != nil {
-			mlog.Error("Error listing the files from a PR", mlog.String("repo", pr.RepoName), mlog.Int("pr", pr.Number), mlog.String("Fullname", pr.FullName), mlog.Err(err))
-			return
-		}
-
-		for _, blackListItem := range blackList {
-			for _, prFile := range prFiles {
-				if prFile.GetFilename() == blackListItem {
-					mlog.Error("File is on the blacklist and will not retrigger circleci to give the contexts", mlog.String("repo", pr.RepoName), mlog.Int("pr", pr.Number), mlog.String("Fullname", pr.FullName))
-					msg := fmt.Sprintf(
-						"The file `%s` is in the blacklist for external contributors. Hence, these changes are not tested by the CI pipeline active until the PR is merged. Please be careful when reviewing it.\n /cc @mattermost/core-security @mattermost/core-build-engineers",
-						prFile.GetFilename())
-					s.sendGitHubComment(pr.RepoOwner, pr.RepoName, pr.Number, msg)
-					return
-				}
-=======
 	// List the files that was modified or added in the PullRequest
 	prFiles, _, err := s.GithubClient.PullRequests.ListFiles(ctx, pr.RepoOwner, pr.RepoName, pr.Number, nil)
 	if err != nil {
@@ -79,7 +56,6 @@
 				msg := fmt.Sprintf("The file `%s` is in the blocklist and should not be modified from external contributors, please if you are part of the Mattermost Org submit this PR in the upstream.\n /cc @mattermost/core-security @mattermost/core-build-engineers", prFile.GetFilename())
 				s.sendGitHubComment(ctx, pr.RepoOwner, pr.RepoName, pr.Number, msg)
 				return
->>>>>>> cd052857
 			}
 		}
 	}
