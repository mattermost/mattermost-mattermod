// Copyright (c) 2017-present Mattermost, Inc. All Rights Reserved.
// See License.txt for license information.

package server

import (
	"context"
	"database/sql"
	"net/http"
	"time"

	"github.com/google/go-github/v32/github"
	"github.com/mattermost/mattermost-mattermod/model"
	"github.com/mattermost/mattermost-server/v5/mlog"
	"github.com/pkg/errors"
)

const (
	statePending = "pending"
	stateSuccess = "success"
	stateError   = "error"
)

func (s *Server) GetPullRequestFromGithub(ctx context.Context, pullRequest *github.PullRequest) (*model.PullRequest, error) {
	pr := &model.PullRequest{
		RepoOwner:           pullRequest.GetBase().GetRepo().GetOwner().GetLogin(),
		RepoName:            pullRequest.GetBase().GetRepo().GetName(),
		Number:              pullRequest.GetNumber(),
		Username:            pullRequest.GetUser().GetLogin(),
		FullName:            "",
		Ref:                 pullRequest.GetHead().GetRef(),
		Sha:                 pullRequest.GetHead().GetSHA(),
		State:               pullRequest.GetState(),
		URL:                 pullRequest.GetURL(),
		CreatedAt:           pullRequest.GetCreatedAt(),
<<<<<<< HEAD
		Merged:              sql.NullBool{Bool: pullRequest.GetMerged(), Valid: true},
=======
		Merged:              sql.NullBool{Bool: *pullRequest.Merged, Valid: true},
		MergeCommitSHA:      pullRequest.GetMergeCommitSHA(),
>>>>>>> 0c29ba19
		MaintainerCanModify: sql.NullBool{Bool: pullRequest.GetMaintainerCanModify(), Valid: true},
	}

	if pullRequest.Head.Repo != nil {
		pr.FullName = pullRequest.GetHead().GetRepo().GetFullName()
	}

	repo, ok := GetRepository(s.Config.Repositories, pr.RepoOwner, pr.RepoName)
	if ok && repo.BuildStatusContext != "" {
		combined, _, err := s.GithubClient.Repositories.GetCombinedStatus(ctx, pr.RepoOwner, pr.RepoName, pr.Sha, nil)
		if err != nil {
			return nil, err
		}

		for _, status := range combined.Statuses {
			if status.GetContext() == repo.BuildStatusContext {
				pr.BuildStatus = status.GetState()
				pr.BuildLink = status.GetTargetURL()
				break
			}
		}

		// for the repos using circleci we have the checks now
		checks, _, err := s.GithubClient.Checks.ListCheckRunsForRef(ctx, pr.RepoOwner, pr.RepoName, pr.Sha, nil)
		if err != nil {
			return nil, err
		}

		for _, status := range checks.CheckRuns {
			if status.GetName() == repo.BuildStatusContext {
				pr.BuildStatus = status.GetStatus()
				pr.BuildConclusion = status.GetConclusion()
				pr.BuildLink = status.GetHTMLURL()
				break
			}
		}
	}

	labels, _, err := s.GithubClient.Issues.ListLabelsByIssue(ctx, pr.RepoOwner, pr.RepoName, pr.Number, nil)
	if err != nil {
		return nil, err
	}

	pr.Labels = labelsToStringArray(labels)

	if _, err := s.Store.PullRequest().Save(pr); err != nil {
		return nil, err
	}

	return pr, nil
}

func (s *Server) GetIssueFromGithub(ctx context.Context, repoOwner, repoName string, ghIssue *github.Issue) (*model.Issue, error) {
	issue := &model.Issue{
		RepoOwner: repoOwner,
		RepoName:  repoName,
		Number:    *ghIssue.Number,
		Username:  *ghIssue.User.Login,
		State:     *ghIssue.State,
	}

	labels, _, err := s.GithubClient.Issues.ListLabelsByIssue(ctx, issue.RepoOwner, issue.RepoName, issue.Number, nil)
	if err != nil {
		return nil, err
	}
	issue.Labels = labelsToStringArray(labels)

	return issue, nil
}

func labelsToStringArray(labels []*github.Label) []string {
	out := make([]string, len(labels))

	for i, label := range labels {
		out[i] = *label.Name
	}

	return out
}

func (s *Server) sendGitHubComment(ctx context.Context, repoOwner, repoName string, number int, comment string) {
	mlog.Debug("Sending GitHub comment", mlog.Int("issue", number), mlog.String("comment", comment))
	_, _, err := s.GithubClient.Issues.CreateComment(ctx, repoOwner, repoName, number, &github.IssueComment{Body: &comment})
	if err != nil {
		mlog.Error("Error commenting", mlog.Err(err))
	}
}

func (s *Server) removeLabel(ctx context.Context, repoOwner, repoName string, number int, label string) {
	mlog.Info("Removing label on issue", mlog.Int("issue", number), mlog.String("label", label))

	_, err := s.GithubClient.Issues.RemoveLabelForIssue(ctx, repoOwner, repoName, number, label)
	if err != nil {
		mlog.Error("Error removing the label", mlog.Err(err))
	}
	mlog.Info("Finished removing the label")
}

func (s *Server) getComments(ctx context.Context, pr *model.PullRequest) (comments []*github.IssueComment, err error) {
	opts := &github.IssueListCommentsOptions{
		ListOptions: github.ListOptions{
			PerPage: 100,
		},
	}
	var allComments []*github.IssueComment
	for {
		commentsPerPage, r, err := s.GithubClient.Issues.ListComments(ctx, pr.RepoOwner, pr.RepoName, pr.Number, opts)
		if err != nil {
			return nil, err
		}
		allComments = append(allComments, commentsPerPage...)
		if r != nil && r.StatusCode != http.StatusOK {
			return nil, errors.Errorf("failed fetching comments: got http status %s", r.Status)
		}
		if r.NextPage == 0 {
			break
		}
		opts.Page = r.NextPage
	}
	return allComments, nil
}

func (s *Server) GetUpdateChecks(ctx context.Context, owner, repoName string, prNumber int) (*model.PullRequest, error) {
	prGitHub, _, err := s.GithubClient.PullRequests.Get(ctx, owner, repoName, prNumber)
	if err != nil {
		mlog.Error("Failed to get PR for update check", mlog.Err(err))
		return nil, err
	}

	pr, err := s.GetPullRequestFromGithub(ctx, prGitHub)
	if err != nil {
		mlog.Error("pr_error", mlog.Err(err))
		return nil, err
	}

	if _, err := s.Store.PullRequest().Save(pr); err != nil {
		mlog.Error(err.Error())
	}

	return pr, nil
}

func (s *Server) getMembers(ctx context.Context) (orgMembers []string, err error) {
	opts := &github.ListMembersOptions{
		ListOptions: github.ListOptions{},
	}
	var allUsers []*github.User
	for {
		users, r, err := s.GithubClient.Organizations.ListMembers(ctx, s.Config.Org, opts)
		if err != nil {
			return nil, err
		}
		allUsers = append(allUsers, users...)
		if r != nil && r.StatusCode != http.StatusOK {
			return nil, errors.Errorf("failed listing org members: got http status %s", r.Status)
		}
		if r.NextPage == 0 {
			break
		}
		opts.Page = r.NextPage
	}

	members := make([]string, len(allUsers))
	for i, user := range allUsers {
		members[i] = user.GetLogin()
	}

	return members, nil
}

func (s *Server) IsOrgMember(user string) bool {
	for _, member := range s.OrgMembers {
		if user == member {
			return true
		}
	}
	return false
}

func (s *Server) IsBotUserFromCLAExclusionsList(user string) bool {
	for _, claExcludedUser := range s.Config.CLAExclusionsList {
		if user == claExcludedUser {
			return true
		}
	}
	return false
}

func (s *Server) checkIfRefExists(ctx context.Context, pr *model.PullRequest, org string, ref string) (bool, error) {
	_, r, err := s.GithubClient.Git.GetRef(ctx, org, pr.RepoName, ref)
	if err != nil {
		if r == nil || r.StatusCode != http.StatusNotFound {
			mlog.Debug("Unable to find reference. ", mlog.Int("pr", pr.Number), mlog.String("ref", ref))
			return false, err
		}
		return false, nil // do not err if ref is not found
	}
	mlog.Debug("Reference found. ", mlog.Int("pr", pr.Number), mlog.String("ref", ref))
	return true, nil
}

func (s *Server) createRef(ctx context.Context, pr *model.PullRequest, ref string) {
	_, _, err := s.GithubClient.Git.CreateRef(
		ctx,
		pr.RepoOwner,
		pr.RepoName,
		&github.Reference{
			Ref: github.String(ref),
			Object: &github.GitObject{
				SHA: github.String(pr.Sha),
			},
		})

	if err != nil {
		mlog.Error("Error creating reference", mlog.Err(err))
	}
}

func (s *Server) deleteRefWhereCombinedStateEqualsSuccess(ctx context.Context, repoOwner string, repoName string, ref string) error {
	cStatus, _, err := s.GithubClient.Repositories.GetCombinedStatus(ctx, repoOwner, repoName, ref, nil)
	if err != nil {
		return err
	}

	if cStatus.GetState() == stateSuccess {
		_, err := s.GithubClient.Git.DeleteRef(ctx, repoOwner, repoName, ref)
		if err != nil {
			return err
		}
	}

	return nil
}

func (s *Server) deleteRef(ctx context.Context, repoOwner string, repoName string, ref string) error {
	_, err := s.GithubClient.Git.DeleteRef(ctx, repoOwner, repoName, ref)
	if err != nil {
		return err
	}
	return nil
}

func (s *Server) areChecksSuccessfulForPr(ctx context.Context, pr *model.PullRequest, org string) (bool, error) {
	mlog.Debug("Checking combined status for ref", mlog.Int("prNumber", pr.Number), mlog.String("ref", pr.Ref), mlog.String("prSha", pr.Sha))
	cStatus, _, err := s.GithubClient.Repositories.GetCombinedStatus(ctx, org, pr.RepoName, pr.Sha, nil)
	if err != nil {
		mlog.Err(err)
		return false, err
	}
	mlog.Debug("Retrieved status for pr", mlog.String("status", cStatus.GetState()), mlog.Int("prNumber", pr.Number), mlog.String("prSha", pr.Sha))
	if cStatus.GetState() == stateSuccess || cStatus.GetState() == statePending || cStatus.GetState() == "" {
		return true, nil
	}
	return false, nil
}

func (s *Server) createRepoStatus(ctx context.Context, pr *model.PullRequest, status *github.RepoStatus) error {
	_, _, err := s.GithubClient.Repositories.CreateStatus(ctx, pr.RepoOwner, pr.RepoName, pr.Sha, status)
	if err != nil {
		return err
	}
	return nil
}

func (s *Server) waitForStatus(ctx context.Context, pr *model.PullRequest, statusContext string, statusState string) error {
	ticker := time.NewTicker(5 * time.Second)
	for {
		select {
		case <-ctx.Done():
			ticker.Stop()
			return errors.New("timed out waiting for status " + statusContext)
		case <-ticker.C:
			mlog.Debug("Waiting for status", mlog.Int("pr", pr.Number), mlog.String("context", statusContext))
			statuses, _, err := s.GithubClient.Repositories.ListStatuses(ctx, pr.RepoOwner, pr.RepoName, pr.Sha, nil)
			if err != nil {
				return err
			}

			hasStatus := false
			for _, status := range statuses {
				if *status.Context == statusContext && *status.State == statusState {
					hasStatus = true
				}
			}

			if !hasStatus {
				continue
			}

			ticker.Stop()
			return nil
		}
	}
}<|MERGE_RESOLUTION|>--- conflicted
+++ resolved
@@ -33,12 +33,8 @@
 		State:               pullRequest.GetState(),
 		URL:                 pullRequest.GetURL(),
 		CreatedAt:           pullRequest.GetCreatedAt(),
-<<<<<<< HEAD
 		Merged:              sql.NullBool{Bool: pullRequest.GetMerged(), Valid: true},
-=======
-		Merged:              sql.NullBool{Bool: *pullRequest.Merged, Valid: true},
 		MergeCommitSHA:      pullRequest.GetMergeCommitSHA(),
->>>>>>> 0c29ba19
 		MaintainerCanModify: sql.NullBool{Bool: pullRequest.GetMaintainerCanModify(), Valid: true},
 	}
 
