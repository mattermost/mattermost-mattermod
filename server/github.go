--- conflicted
+++ resolved
@@ -202,27 +202,11 @@
 func (s *Server) checkIfRefExists(pr *model.PullRequest, org string, ref string) (bool, error) {
 	_, r, err := s.GithubClient.Git.GetRef(context.Background(), org, pr.RepoName, ref)
 	if err != nil {
-<<<<<<< HEAD
-		return false, err
-	}
-
-	switch r.StatusCode {
-	case http.StatusOK:
-		mlog.Debug("Reference found. ", mlog.Int("pr", pr.Number), mlog.String("ref", ref))
-		return true, nil
-	case http.StatusNotFound:
-		mlog.Debug("Unable to find reference. ", mlog.Int("pr", pr.Number), mlog.String("ref", ref))
-		return false, nil
-	default:
-		mlog.Debug("Unknown response code while trying to check for reference. ", mlog.Int("pr", pr.Number), mlog.Int("response_code", r.StatusCode), mlog.String("ref", ref))
-		return false, nil
-=======
 		if r == nil || r.StatusCode != http.StatusNotFound {
 			mlog.Debug("Unable to find reference. ", mlog.Int("pr", pr.Number), mlog.String("ref", ref))
 			return false, err
 		}
 		return false, nil // do not err if ref is not found
->>>>>>> 436ccfa2
 	}
 	mlog.Debug("Reference found. ", mlog.Int("pr", pr.Number), mlog.String("ref", ref))
 	return true, nil
