--- conflicted
+++ resolved
@@ -5,7 +5,6 @@
 
 import (
 	"context"
-	"strconv"
 	"strings"
 
 	"github.com/mattermost/mattermost-mattermod/model"
@@ -95,45 +94,4 @@
 			s.sendGitHubComment(issue.RepoOwner, issue.RepoName, issue.Number, finalMessage)
 		}
 	}
-<<<<<<< HEAD
-}
-
-func (s *Server) CleanOutdatedIssues() {
-	mlog.Info("Cleaning outdated issues in the mattermod database....")
-
-	var issues []*model.Issue
-	if result := <-s.Store.Issue().ListOpen(); result.Err != nil {
-		mlog.Error(result.Err.Error())
-		return
-	} else {
-		issues = result.Data.([]*model.Issue)
-	}
-
-	mlog.Info("Processing Issues", mlog.Int("Issues Count", len(issues)))
-
-	for _, issue := range issues {
-		ghIssue, _, err := s.GithubClient.Issues.Get(context.Background(), issue.RepoOwner, issue.RepoName, issue.Number)
-		if _, ok := err.(*github.RateLimitError); ok {
-			s.sleepUntilRateLimitAboveTokenReserve()
-			ghIssue, _, err = s.GithubClient.Issues.Get(context.Background(), issue.RepoOwner, issue.RepoName, issue.Number)
-		}
-		if err != nil {
-			s.logToMattermost("Error getting PR: " + strconv.Itoa(issue.Number) + "Error: " + err.Error())
-			mlog.Error("Error getting PR", mlog.String("RepoOwner", issue.RepoOwner), mlog.String("RepoName", issue.RepoName), mlog.Int("PRNumber", issue.Number), mlog.Err(err))
-		}
-
-		if ghIssue.GetState() == "closed" {
-			mlog.Info("Issue is closed, updating the status in the database", mlog.String("RepoOwner", issue.RepoOwner), mlog.String("RepoName", issue.RepoName), mlog.Int("IssueNumber", issue.Number))
-			issue.State = ghIssue.GetState()
-			if result := <-s.Store.Issue().Save(issue); result.Err != nil {
-				mlog.Error(result.Err.Error())
-			}
-		} else {
-			mlog.Info("Nothing to do", mlog.String("RepoOwner", issue.RepoOwner), mlog.String("RepoName", issue.RepoName), mlog.Int("IssueNumber", issue.Number))
-		}
-		time.Sleep(5 * time.Second)
-	}
-	mlog.Info("Finished updating outdated issues in the mattermod database....")
-=======
->>>>>>> c44ce288
 }