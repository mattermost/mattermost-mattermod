// Copyright (c) 2017-present Mattermost, Inc. All Rights Reserved.
// See License.txt for license information.

package server

import (
	"context"
	"fmt"
	"math/rand"
	"os"
	"os/exec"
	"regexp"
	"strconv"
	"strings"
	"sync"
	"time"

	"github.com/mattermost/mattermost-mattermod/model"
	"github.com/mattermost/mattermost-server/v5/mlog"

	"github.com/google/go-github/v31/github"
)

func (s *Server) handleCherryPick(ctx context.Context, eventIssueComment IssueComment) {
	prGitHub, _, err := s.GithubClient.PullRequests.Get(ctx, *eventIssueComment.Repository.Owner.Login, *eventIssueComment.Repository.Name, *eventIssueComment.Issue.Number)
	if err != nil {
		mlog.Error("Failed to get cherry pick PR", mlog.Err(err))
		return
	}

	pr, err := s.GetPullRequestFromGithub(ctx, prGitHub)
	if err != nil {
		mlog.Error("pr_error", mlog.Err(err))
		return
	}

	if !s.IsOrgMember(eventIssueComment.Comment.User.GetLogin()) {
		mlog.Debug("not org member", mlog.String("user", eventIssueComment.Comment.User.GetLogin()))
		s.sendGitHubComment(ctx, pr.RepoOwner, pr.RepoName, pr.Number, "Looks like you don't have permissions to trigger this command.\n Only available for Org members")
		return
	}

	args := strings.Split(*eventIssueComment.Comment.Body, " ")
	mlog.Info("Args", mlog.String("Args", *eventIssueComment.Comment.Body))
	if !prGitHub.GetMerged() {
		mlog.Info("PR not merged, not cherry picking", mlog.Int("PR Number", prGitHub.GetNumber()), mlog.String("Repo", pr.RepoName))
		return
	}
	cmdOut, err := s.doCherryPick(ctx, strings.TrimSpace(args[1]), nil, pr)
	if err != nil {
		mlog.Error("Error doing the cherry pick", mlog.Err(err))
		errMsg := fmt.Sprintf("Error trying doing the automated Cherry picking. Please do this manually\n\n```\n%s\n```\n", cmdOut)
		s.sendGitHubComment(ctx, pr.RepoOwner, pr.RepoName, pr.Number, errMsg)
		return
	}
}

func (s *Server) checkIfNeedCherryPick(ctx context.Context, pr *model.PullRequest) {
	prCherryCandidate, _, err := s.GithubClient.PullRequests.Get(ctx, pr.RepoOwner, pr.RepoName, pr.Number)
	if err != nil {
		mlog.Error("Error getting the PR info", mlog.Err(err))
		return
	}

	if !prCherryCandidate.GetMerged() {
		mlog.Info("PR not merged, not cherry picking", mlog.Int("PR Number", prCherryCandidate.GetNumber()), mlog.String("Repo", pr.RepoName))
		return
	}

	prMilestone := prCherryCandidate.GetMilestone()
	if prMilestone == nil {
		mlog.Info("PR does not have milestone, not cherry picking", mlog.Int("PR Number", prCherryCandidate.GetNumber()), mlog.String("Repo", pr.RepoName))
		return
	}

	labels, _, err := s.GithubClient.Issues.ListLabelsByIssue(ctx, pr.RepoOwner, pr.RepoName, pr.Number, nil)
	if err != nil {
		mlog.Error("Error listing the labels for PR", mlog.Err(err))
		return
	}
	prLabels := labelsToStringArray(labels)
	for _, prLabel := range prLabels {
		if prLabel == "CherryPick/Approved" {
			milestoneNumber := prMilestone.GetNumber()
			milestone := getMilestone(prMilestone.GetTitle())
			cmdOut, err := s.doCherryPick(ctx, milestone, &milestoneNumber, pr)
			if err != nil {
				mlog.Error("Error doing the cherry pick", mlog.Err(err))
				errMsg := fmt.Sprintf("@%s\nError trying doing the automated Cherry picking. Please do this manually\n\n```\n%s\n```\n", pr.Username, cmdOut)
				s.sendGitHubComment(ctx, pr.RepoOwner, pr.RepoName, pr.Number, errMsg)
				return
			}
		}
	}
}

func getMilestone(title string) string {
	milestone := strings.TrimSpace(title)
	milestone = strings.Trim(milestone, "v")
	milestone = strings.TrimSuffix(milestone, ".0")
	milestone = fmt.Sprintf("release-%s", milestone)
	return milestone
}

func (s *Server) doCherryPick(ctx context.Context, version string, milestoneNumber *int, pr *model.PullRequest) (cmdOutput string, err error) {
	releaseBranch := fmt.Sprintf("upstream/%s", version)
	repoFolder := fmt.Sprintf("/home/ubuntu/git/mattermost/%s", pr.RepoName)
	cmd := exec.Command("/home/ubuntu/git/devops/cherry-pick.sh", releaseBranch, strconv.Itoa(pr.Number))
	cmd.Dir = repoFolder
	cmd.Env = append(
		os.Environ(),
		os.Getenv("PATH"),
		fmt.Sprintf("ORIGINAL_AUTHOR=%s", pr.Username),
		fmt.Sprintf("GITHUB_USER=%s", s.Config.GithubUsername),
		fmt.Sprintf("GITHUB_TOKEN=%s", s.Config.GithubAccessTokenCherryPick),
	)
	out, err := cmd.Output()
	if err != nil {
		mlog.Error("cmd.Run() failed", mlog.Err(err), mlog.String("cmdOut", string(out)))
		returnToMaster(repoFolder)
		return string(out), err
	}
	gitHubPR := regexp.MustCompile(`https://github.com/mattermost/.*\.*[0-9]+`)
	newPRURL := gitHubPR.FindString(string(out))
	newPR := strings.Split(newPRURL, "/")
	newPRNumber, _ := strconv.Atoi(newPR[len(newPR)-1])
	assignee := s.getAssignee(ctx, newPRNumber, pr)

	if milestoneNumber != nil {
		s.addMilestone(ctx, newPRNumber, pr, milestoneNumber)
	}
	s.updateCherryPickLabels(ctx, newPRNumber, pr)
	s.addReviewers(ctx, newPRNumber, pr, []string{assignee})
	s.addAssignee(ctx, newPRNumber, pr, []string{assignee})
	returnToMaster(repoFolder)
	return "", nil
}

<<<<<<< HEAD
func (s *Server) getAssignee(ctx context.Context, newPRNumber int, pr *model.PullRequest) string {
=======
func (s *Server) getAssignee(newPRNumber int, pr *model.PullRequest) string {
	var once sync.Once
	once.Do(func() {
		rand.Seed(time.Now().Unix())
	})

>>>>>>> 7c33262b
	var assignee string
	if s.IsOrgMember(pr.Username) {
		// He/She can review the PR herself/himself
		assignee = pr.Username
	} else {
		// We have to get a random reviewer from the original PR
		// Get the reviewers from the cherry pick PR
		mlog.Debug("not org member", mlog.String("user", pr.Username))
		reviewersFromPR, _, err := s.GithubClient.PullRequests.ListReviews(ctx, pr.RepoOwner, pr.RepoName, pr.Number, nil)
		if err != nil {
			mlog.Error("Error getting the reviewers from the original PR", mlog.Err(err), mlog.Int("PR", pr.Number), mlog.String("Repo", pr.RepoName))
			return ""
		}

		randomReviewer := rand.Intn(len(reviewersFromPR) - 1)
		assignee = reviewersFromPR[randomReviewer].User.GetLogin()
	}

	return assignee
}

func (s *Server) updateCherryPickLabels(ctx context.Context, newPRNumber int, pr *model.PullRequest) {
	// Add the AutomatedCherryPick/Done in the new pr
	labelsNewPR := []string{"AutomatedCherryPick", "Changelog/Not Needed", "Docs/Not Needed"}
	_, _, err := s.GithubClient.Issues.AddLabelsToIssue(ctx, pr.RepoOwner, pr.RepoName, newPRNumber, labelsNewPR)
	if err != nil {
		mlog.Error("Error applying the automated label in the new pr ", mlog.Err(err), mlog.Int("PR", newPRNumber), mlog.String("Repo", pr.RepoName))
		return
	}

	// remove the CherryPick/Approved and add the CherryPick/Done
	_, _, err = s.GithubClient.Issues.AddLabelsToIssue(ctx, pr.RepoOwner, pr.RepoName, pr.Number, []string{"CherryPick/Done"})
	if err != nil {
		mlog.Error("Error applying the automated label in the cherry pick pr ", mlog.Err(err), mlog.Int("PR", pr.Number), mlog.String("Repo", pr.RepoName))
		return
	}

	_, err = s.GithubClient.Issues.RemoveLabelForIssue(ctx, pr.RepoOwner, pr.RepoName, pr.Number, "CherryPick/Approved")
	if err != nil {
		mlog.Error("Error removing the automated label in the cherry pick pr ", mlog.Err(err), mlog.Int("PR", pr.Number), mlog.String("Repo", pr.RepoName))
		return
	}
}

func (s *Server) addMilestone(ctx context.Context, newPRNumber int, pr *model.PullRequest, milestoneNumber *int) {
	// Add the milestone to the new PR
	request := &github.IssueRequest{
		Milestone: milestoneNumber,
	}
	_, _, err := s.GithubClient.Issues.Edit(ctx, pr.RepoOwner, pr.RepoName, newPRNumber, request)
	if err != nil {
		mlog.Error("Error applying the milestone in the new pr", mlog.Err(err), mlog.Int("PR", newPRNumber), mlog.String("Repo", pr.RepoName))
	}
}

func (s *Server) addReviewers(ctx context.Context, newPRNumber int, pr *model.PullRequest, reviewers []string) {
	reviewReq := github.ReviewersRequest{
		Reviewers: reviewers,
	}
	_, _, err := s.GithubClient.PullRequests.RequestReviewers(ctx, pr.RepoOwner, pr.RepoName, newPRNumber, reviewReq)
	if err != nil {
		mlog.Error("Error setting the reviewers ", mlog.Err(err), mlog.Int("PR", newPRNumber), mlog.String("Repo", pr.RepoName))
		return
	}
}

func (s *Server) addAssignee(ctx context.Context, newPRNumber int, pr *model.PullRequest, assignees []string) {
	_, _, err := s.GithubClient.Issues.AddAssignees(ctx, pr.RepoOwner, pr.RepoName, newPRNumber, assignees)
	if err != nil {
		mlog.Error("Error setting the reviewers ", mlog.Err(err), mlog.Int("PR", newPRNumber), mlog.String("Repo", pr.RepoName))
		return
	}
}

func returnToMaster(dir string) {
	cmd := exec.Command("git", "checkout", "master")
	cmd.Dir = dir
	cmd.Env = append(
		os.Environ(),
		os.Getenv("PATH"),
	)
	err := cmd.Run()
	if err != nil {
		mlog.Error("Failed to return to master", mlog.Err(err))
	}
}<|MERGE_RESOLUTION|>--- conflicted
+++ resolved
@@ -136,16 +136,12 @@
 	return "", nil
 }
 
-<<<<<<< HEAD
 func (s *Server) getAssignee(ctx context.Context, newPRNumber int, pr *model.PullRequest) string {
-=======
-func (s *Server) getAssignee(newPRNumber int, pr *model.PullRequest) string {
 	var once sync.Once
 	once.Do(func() {
 		rand.Seed(time.Now().Unix())
 	})
 
->>>>>>> 7c33262b
 	var assignee string
 	if s.IsOrgMember(pr.Username) {
 		// He/She can review the PR herself/himself
