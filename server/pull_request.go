--- conflicted
+++ resolved
@@ -25,16 +25,10 @@
 	switch event.Action {
 	case "opened":
 		mlog.Info("PR opened", mlog.String("repo", pr.RepoName), mlog.Int("pr", pr.Number))
-<<<<<<< HEAD
-		s.checkCLA(pr)
-		s.triggerCircleCiIfNeeded(pr)
-		s.addHacktoberfestLabel(pr)
-		s.handleTranslationPR(pr)
-=======
 		s.checkCLA(ctx, pr)
 		s.triggerCircleCiIfNeeded(ctx, pr)
 		s.addHacktoberfestLabel(ctx, pr)
->>>>>>> 3000e41f
+		s.handleTranslationPR(ctx, pr)
 
 		if pr.RepoName == s.Config.EnterpriseTriggerReponame {
 			s.createEnterpriseTestsPendingStatus(ctx, pr)
@@ -48,14 +42,9 @@
 		}
 	case "reopened":
 		mlog.Info("PR reopened", mlog.String("repo", pr.RepoName), mlog.Int("pr", pr.Number))
-<<<<<<< HEAD
-		s.checkCLA(pr)
-		s.triggerCircleCiIfNeeded(pr)
-		s.handleTranslationPR(pr)
-=======
 		s.checkCLA(ctx, pr)
 		s.triggerCircleCiIfNeeded(ctx, pr)
->>>>>>> 3000e41f
+		s.handleTranslationPR(ctx, pr)
 
 		if pr.RepoName == s.Config.EnterpriseTriggerReponame {
 			s.createEnterpriseTestsPendingStatus(ctx, pr)
