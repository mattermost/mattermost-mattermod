--- conflicted
+++ resolved
@@ -59,19 +59,13 @@
 			go s.buildMobileApp(pr)
 			s.removeLabel(mobileRepoOwner, mobileRepoName, pr.Number, s.Config.BuildMobileAppTag)
 		}
-<<<<<<< HEAD
-
 		mlog.Debug("before label", mlog.String("enterprise label", s.Config.EnterpriseTriggerLabel))
 		mlog.Debug("before label", mlog.String("enterprise repo", s.Config.EnterpriseTriggerReponame))
 		mlog.Debug("before label", mlog.String("trigger repo", pr.RepoName))
 		mlog.Debug("before label", mlog.Int("pr", pr.Number))
 		mlog.Debug("before label", mlog.String("label", *event.Label.Name))
-		if s.Config.EnterpriseTriggerReponame == pr.RepoName && *event.Label.Name == s.Config.EnterpriseTriggerLabel {
-			mlog.Info("Label to run ee tests", mlog.String("repo", pr.RepoName), mlog.Int("pr", pr.Number), mlog.String("label", *event.Label.Name))
-=======
 		if *event.Label.Name == s.Config.EnterpriseTriggerLabel {
 			mlog.Info("Label to run ee tests", mlog.String("repo", pr.RepoName), mlog.Int("pr", event.PRNumber), mlog.String("label", *event.Label.Name))
->>>>>>> aa12216a
 			go s.triggerEnterpriseTests(pr)
 			s.removeLabel(pr.RepoOwner, pr.RepoName, pr.Number, s.Config.EnterpriseTriggerLabel)
 		}
