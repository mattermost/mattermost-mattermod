--- conflicted
+++ resolved
@@ -445,11 +445,7 @@
 			mlog.Error("Error getting PR", mlog.String("RepoOwner", pr.RepoOwner), mlog.String("RepoName", pr.RepoName), mlog.Int("PRNumber", pr.Number), mlog.Err(err))
 		}
 
-<<<<<<< HEAD
-		if pull.GetState() == model.STATE_CLOSED {
-=======
 		if *pull.State == model.StateClosed {
->>>>>>> c44ce288
 			mlog.Info("PR is closed, updating the status in the database", mlog.String("RepoOwner", pr.RepoOwner), mlog.String("RepoName", pr.RepoName), mlog.Int("PRNumber", pr.Number))
 			pr.State = pull.GetState()
 			if result := <-s.Store.PullRequest().Save(pr); result.Err != nil {
