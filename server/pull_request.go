--- conflicted
+++ resolved
@@ -30,15 +30,8 @@
 		s.addHacktoberfestLabel(pr)
 
 		if pr.RepoName == s.Config.EnterpriseTriggerReponame {
-<<<<<<< HEAD
-			ctx, cancel := context.WithTimeout(context.Background(), 5*time.Minute)
-			defer cancel()
-			s.createEnterpriseTestsPendingStatus(ctx, pr)
-			go s.triggerEETestsforOrgMembers(ctx, pr)
-=======
 			s.createEnterpriseTestsPendingStatus(context.Background(), pr)
 			go s.triggerEETestsforOrgMembers(pr)
->>>>>>> dcceb713
 		}
 
 		if s.isBlockPRMergeInLabels(pr.Labels) {
@@ -52,15 +45,8 @@
 		s.triggerCircleCiIfNeeded(pr)
 
 		if pr.RepoName == s.Config.EnterpriseTriggerReponame {
-<<<<<<< HEAD
-			ctx, cancel := context.WithTimeout(context.Background(), 5*time.Minute)
-			defer cancel()
-			s.createEnterpriseTestsPendingStatus(ctx, pr)
-			go s.triggerEETestsforOrgMembers(ctx, pr)
-=======
 			s.createEnterpriseTestsPendingStatus(context.Background(), pr)
 			go s.triggerEETestsforOrgMembers(pr)
->>>>>>> dcceb713
 		}
 
 		if s.isBlockPRMergeInLabels(pr.Labels) {
@@ -83,9 +69,7 @@
 		if pr.RepoName == s.Config.EnterpriseTriggerReponame &&
 			*event.Label.Name == s.Config.EnterpriseTriggerLabel {
 			mlog.Info("Label to run ee tests", mlog.Int("pr", event.PRNumber), mlog.String("repo", pr.RepoName))
-			ctx, cancel := context.WithTimeout(context.Background(), 5*time.Minute)
-			defer cancel()
-			go s.triggerEnterpriseTests(ctx, pr)
+			go s.triggerEnterpriseTests(pr)
 			s.removeLabel(pr.RepoOwner, pr.RepoName, pr.Number, s.Config.EnterpriseTriggerLabel)
 		}
 
@@ -130,19 +114,12 @@
 		s.triggerCircleCiIfNeeded(pr)
 
 		if pr.RepoName == s.Config.EnterpriseTriggerReponame {
-<<<<<<< HEAD
-			ctx, cancel := context.WithTimeout(context.Background(), 5*time.Minute)
-			defer cancel()
-			s.createEnterpriseTestsPendingStatus(ctx, pr)
-			go s.triggerEETestsforOrgMembers(ctx, pr)
-=======
 			ctx, cancel := context.WithTimeout(context.Background(), 20*time.Second)
 			defer cancel()
 			s.createEnterpriseTestsPendingStatus(ctx, pr)
 			ctx, cancel = context.WithTimeout(context.Background(), 5*time.Minute)
 			defer cancel()
 			go s.triggerEETestsforOrgMembers(pr)
->>>>>>> dcceb713
 			// todo: remove after build.mattermost.com is gone
 			s.succeedOutDatedJenkinsStatuses(ctx, pr)
 		}
