--- conflicted
+++ resolved
@@ -59,14 +59,10 @@
 			go s.buildMobileApp(pr)
 			s.removeLabel(mobileRepoOwner, mobileRepoName, pr.Number, s.Config.BuildMobileAppTag)
 		}
-<<<<<<< HEAD
 		if *event.Label.Name == s.Config.EnterpriseTriggerLabel {
-=======
-		if s.Config.EnterpriseTriggerReponame == pr.RepoName && *event.Label.Name == s.Config.EnterpriseTriggerLabel {
->>>>>>> 7d998d11
 			mlog.Info("Label to run ee tests", mlog.String("repo", pr.RepoName), mlog.Int("pr", event.PRNumber), mlog.String("label", *event.Label.Name))
 			go s.triggerEnterpriseTests(pr)
-			s.removeLabel(s.Config.Org, s.Config.EnterpriseTriggerReponame, pr.Number, s.Config.EnterpriseTriggerLabel)
+			s.removeLabel(pr.RepoOwner, pr.RepoName, pr.Number, s.Config.EnterpriseTriggerLabel)
 		}
 
 		// TODO: remove the old test server code
