--- conflicted
+++ resolved
@@ -1,10 +1,4 @@
-<<<<<<< HEAD
-FROM golang:1.16.7-alpine AS builder
-
-RUN apk add --update --no-cache ca-certificates bash make gcc musl-dev git openssh wget curl
-=======
 FROM golang:1.17.2 AS builder
->>>>>>> 54f85a29
 
 WORKDIR /go/src/mattermod
 
