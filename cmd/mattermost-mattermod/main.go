// Copyright (c) 2015-present Mattermost, Inc. All Rights Reserved.
// See License.txt for license information.

package main

import (
	"context"
	"flag"
	"os"
	"os/signal"
	"syscall"
	"time"

	"github.com/mattermost/mattermost-mattermod/metrics"
	"github.com/mattermost/mattermost-mattermod/server"
	"github.com/mattermost/mattermost-server/v5/mlog"
)

var (
	configFile string
)

func init() {
	flag.StringVar(&configFile, "config", "config-mattermod.json", "")
}

func main() {
	var exitCode = 1
	defer func() {
		os.Exit(exitCode)
	}()

	flag.Parse()

	config, err := server.GetConfig(configFile)
	if err != nil {
		mlog.Error("unable to load server config", mlog.Err(err), mlog.String("file", configFile))
		exitCode = 1
		return
	}
	if err = server.SetupLogging(config); err != nil {
		mlog.Error("unable to configure logging", mlog.Err(err))
		exitCode = 1
		return
	}

	// Metrics system
	metricsProvider := metrics.NewPrometheusProvider()
	metricsServer := metrics.NewServer(config.MetricsServerPort, metricsProvider.Handler(), true)
	metricsServer.Start()
	defer metricsServer.Stop()

	mlog.Info("Loaded config", mlog.String("filename", configFile))
	s, err := server.New(config, metricsProvider)
	if err != nil {
		mlog.Error("unable to start server", mlog.Err(err))
<<<<<<< HEAD
		exitCode = 1
		return
=======
		os.Exit(1) // nolint
>>>>>>> 54f85a29
	}

	mlog.Info("Starting Mattermod Server")
	s.Start()

	defer func() {
		mlog.Info("Stopping Mattermod Server")
		code := 0
		if err2 := s.Stop(); err2 != nil {
			mlog.Error("error while shutting down server", mlog.Err(err2))
			code = 1
		}
		ctx, cancel := context.WithTimeout(context.Background(), time.Second*10)
		defer cancel()
		if err2 := mlog.ShutdownAdvancedLogging(ctx); err2 != nil {
			mlog.Error("error while shutting logging", mlog.Err(err2))
			code = 1
		}
		if code != 0 {
			exitCode = code
			return
		}
	}()

	sig := make(chan os.Signal, 1)
	signal.Notify(sig, os.Interrupt, syscall.SIGINT, syscall.SIGTERM)

	<-sig
}<|MERGE_RESOLUTION|>--- conflicted
+++ resolved
@@ -4,7 +4,6 @@
 package main
 
 import (
-	"context"
 	"flag"
 	"os"
 	"os/signal"
@@ -14,6 +13,7 @@
 	"github.com/mattermost/mattermost-mattermod/metrics"
 	"github.com/mattermost/mattermost-mattermod/server"
 	"github.com/mattermost/mattermost-server/v5/mlog"
+	"golang.org/x/net/context"
 )
 
 var (
@@ -25,22 +25,15 @@
 }
 
 func main() {
-	var exitCode = 1
-	defer func() {
-		os.Exit(exitCode)
-	}()
-
 	flag.Parse()
 
 	config, err := server.GetConfig(configFile)
 	if err != nil {
 		mlog.Error("unable to load server config", mlog.Err(err), mlog.String("file", configFile))
-		exitCode = 1
 		return
 	}
 	if err = server.SetupLogging(config); err != nil {
 		mlog.Error("unable to configure logging", mlog.Err(err))
-		exitCode = 1
 		return
 	}
 
@@ -54,12 +47,7 @@
 	s, err := server.New(config, metricsProvider)
 	if err != nil {
 		mlog.Error("unable to start server", mlog.Err(err))
-<<<<<<< HEAD
-		exitCode = 1
 		return
-=======
-		os.Exit(1) // nolint
->>>>>>> 54f85a29
 	}
 
 	mlog.Info("Starting Mattermod Server")
@@ -79,7 +67,6 @@
 			code = 1
 		}
 		if code != 0 {
-			exitCode = code
 			return
 		}
 	}()
