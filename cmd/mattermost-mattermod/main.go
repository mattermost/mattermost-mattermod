// Copyright (c) 2015-present Mattermost, Inc. All Rights Reserved.
// See License.txt for license information.

package main

import (
	"flag"
	"os"
	"os/signal"
	"syscall"

	"github.com/mattermost/mattermost-mattermod/metrics"
	"github.com/mattermost/mattermost-mattermod/server"
<<<<<<< HEAD
	"github.com/mattermost/mattermost-server/v6/shared/mlog"
=======
	"github.com/mattermost/mattermost-server/v5/mlog"
	"github.com/robfig/cron/v3"
	"golang.org/x/net/context"
>>>>>>> 4809ba74
)

var (
	configFile string
)

func init() {
	flag.StringVar(&configFile, "config", "config-mattermod.json", "")
}

func main() {
	flag.Parse()

	config, err := server.GetConfig(configFile)
	if err != nil {
		mlog.Error("unable to load server config", mlog.Err(err), mlog.String("file", configFile))
		return
	}
	if err = server.SetupLogging(config); err != nil {
		mlog.Error("unable to configure logging", mlog.Err(err))
		return
	}

	// Metrics system
	metricsProvider := metrics.NewPrometheusProvider()
	metricsServer := metrics.NewServer(config.MetricsServerPort, metricsProvider.Handler(), true)
	metricsServer.Start()
	defer metricsServer.Stop()

	mlog.Info("Loaded config", mlog.String("filename", configFile))
	s, err := server.New(config, metricsProvider)
	if err != nil {
		mlog.Error("unable to start server", mlog.Err(err))
		return
	}

	mlog.Info("Starting Mattermod Server")
	s.Start()

	c := cron.New()

	_, err = c.AddFunc("10 2 * * *", s.RefreshMembers)
	if err != nil {
		mlog.Error("failed adding RefreshMembers cron", mlog.Err(err))
	}

	c.Start()

	defer func() {
		mlog.Info("Stopping Mattermod Server")
<<<<<<< HEAD
=======

		c.Stop()

		code := 0
>>>>>>> 4809ba74
		if err2 := s.Stop(); err2 != nil {
			mlog.Error("error while shutting down server", mlog.Err(err2))
			os.Exit(1)
		}
	}()

	sig := make(chan os.Signal, 1)
	signal.Notify(sig, os.Interrupt, syscall.SIGINT, syscall.SIGTERM)

	<-sig
	mlog.Info("Stopped Mattermod Server")
}<|MERGE_RESOLUTION|>--- conflicted
+++ resolved
@@ -11,13 +11,8 @@
 
 	"github.com/mattermost/mattermost-mattermod/metrics"
 	"github.com/mattermost/mattermost-mattermod/server"
-<<<<<<< HEAD
 	"github.com/mattermost/mattermost-server/v6/shared/mlog"
-=======
-	"github.com/mattermost/mattermost-server/v5/mlog"
 	"github.com/robfig/cron/v3"
-	"golang.org/x/net/context"
->>>>>>> 4809ba74
 )
 
 var (
@@ -68,13 +63,9 @@
 
 	defer func() {
 		mlog.Info("Stopping Mattermod Server")
-<<<<<<< HEAD
-=======
 
 		c.Stop()
 
-		code := 0
->>>>>>> 4809ba74
 		if err2 := s.Stop(); err2 != nil {
 			mlog.Error("error while shutting down server", mlog.Err(err2))
 			os.Exit(1)
