--- conflicted
+++ resolved
@@ -139,11 +139,7 @@
 	// We ignore if there is no change and if file does not exist.
 	// The latter occurs if we have rolled back to older code without running down migrations.
 	// This is not ideal, but not critical enough to bail execution.
-<<<<<<< HEAD
-	if err != nil && err != migrate.ErrNoChange && err != os.ErrNotExist {
-=======
 	if err != nil && err != migrate.ErrNoChange && !errors.Is(err, os.ErrNotExist) {
->>>>>>> 9890e9c7
 		mlog.Critical("Failed to migrate DB", mlog.Err(err))
 		os.Exit(1)
 	}
