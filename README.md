--- conflicted
+++ resolved
@@ -114,19 +114,11 @@
 
 We use the [golang-migrate](https://github.com/golang-migrate/migrate) library combined with code generation to handle migrations. To add a new migration in your code:
 
-<<<<<<< HEAD
-1. **Create files:** Go to the `store/migrations` directory and create 2 files by incrementing the latest sequence number of the files in that directory. For example, if the last number is 000004, then please 2 files with names `000005_{migration_name}.up.sql` and `000005_{migration_name}.down.sql`.
-
-The `migration_name` should be a friendly name for the migration. The number can be any 64 bit unsigned integer. The up and down refers to the forward and reverse migration commands.
-
-For example, if the migration adds a column, then the up file can be `ALTER TABLE <> ADD COLUMN IF NOT EXISTS ...`, and the down file can be `ALTER TABLE users DROP COLUMN IF EXISTS ...`. Give special attention to the idempotence of the commands and confirm that the same migration command can be applied more than once without any issues.
-=======
 1. **Create files:** Go to the `store/migrations` directory and create 2 files by incrementing the latest sequence number of the files in that directory. For example, if the last number is 000004, then please create 2 files with names `000005_{migration_name}.up.sql` and `000005_{migration_name}.down.sql`.
 
 The `migration_name` should be a friendly name for the migration. The number can be any 64 bit unsigned integer. The up and down refers to the forward and reverse migration commands.
 
 For example, if the migration adds a column, then the up file can be `ALTER TABLE users ADD COLUMN IF NOT EXISTS ...`, and the down file can be `ALTER TABLE users DROP COLUMN IF EXISTS ...`. Give special attention to the idempotence of the commands and confirm that the same migration command can be applied more than once without any issues.
->>>>>>> 9890e9c7
 
 2. **Generate code:** Now generate the code with `make assets`.
 
@@ -176,11 +168,7 @@
 
 If we need to roll back mattermod to an earlier version, then we also need to check if there have been any schema changes in between. If there is, then a CLI tool is provided that can be used to manually run forward or reverse migrations as necessary.
 
-<<<<<<< HEAD
-For example, if we have migrated to version 3 (available from `select version from schema_migrations order by version desc limit 1;`), and want to roll back to 2, then we can enter:
-=======
 For example, if we have migrated to version 3 (available from `SELECT version FROM schema_migrations ORDER BY version DESC LIMIT 1;`), and want to roll back to 2, then we can enter:
->>>>>>> 9890e9c7
 
 ```
 go run ./cmd/mattermost-mattermod/ -config config/config-mattermod.json -migration_version 2
